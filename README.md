# PL/Rust: A Trusted Procedural Language Handler

PL/Rust is a loadable procedural language that enables writing PostgreSQL functions in the Rust programming
language. These functions are compiled to native machine code. Unlike other procedural languages, PL/Rust functions
are not interpreted.

The top advantages of PL/Rust include writing natively-compiled functions to achieve the absolute best performance,
access to Rust's large development ecosystem, and Rust's compile-time safety guarantees.

PL/Rust provides access to Postgres' Server Programming Interface (SPI) including dynamic queries, prepared
statements, and cursors. It also provides safe Rust types over most of Postgres built-in data types, including (but
not limited to), TEXT, INT, BIGINT, NUMERIC, FLOAT, DOUBLE PRECISION, DATE, TIME, etc.

On x86_64 and aarch64 systems PL/Rust can be a "trusted" procedural language, assuming the proper compilation
requirements are met. On other systems, it is perfectly usable as an "untrusted" language but cannot provide the
same level of safety guarantees.

An example PL/Rust function:

```sql
-- return the character length of a text string
CREATE FUNCTION strlen(name TEXT) RETURNS int LANGUAGE plrust AS $$
    Ok(Some(name.unwrap().len() as i32))
$$;

# select strlen('Hello, PL/Rust');
strlen 
--------
     14
```

PL/Rust itself is a [`pgx`](https://github.com/tcdi/pgx)-based Postgres extension.  Furthermore, each `LANGUAGE
plrust` function are themselves mini-pgx extensions. `pgx`is a generalized framework for developing Postgres extensions with Rust.  Like this project, `pgx`
is developed by [TCDI](https://www.tcdi.com).

The following sections discuss PL/Rusts safety guarantees, configuration settings, and installaiton instructions.

# General Safety, by Rust

Quoted from the "Rustonomicon":

> Safe Rust is the true Rust programming language. If all you do is write Safe Rust, you will never have to worry
> about type-safety or memory-safety. You will never endure a dangling pointer, a use-after-free, or any other kind
> of Undefined Behavior (a.k.a. UB).

This is the universe in which PL/Rust functions live. If a PL/Rust function compiles it has these guarantees, by
the Rust compiler, that it won't "crash." This quality is important for natively-compiled code running in a
production database.

## What about `unsafe`?

PL/Rust uses the Rust compiler itself to wholesale **disallow** the use of `unsafe` in user functions. If
a `LANGUAGE plrust` function uses `unsafe` it won't compile.

Generally, what this means is that PL/Rust functions cannot call `unsafe fn`s, cannot call `extern "C"`s into
Postgres itself, and cannot dereference pointers.

This is accomplished using Rust's built-in `#![forbid(unsafe_code)]` lint.

3rd-party crate dependencies are allowed to use `unsafe`. We'll discuss this below.

## What about `pgx`?

If `pgx` is a "generalized framework for developing Postgres extensions with Rust", and if PL/Rust user functions
are themselves "mini-pgx extensions", what prevents a `LANGUAGE plrust` function from using any part of `pgx`?

The [`plrust-trusted-pgx`](https://github.com/tcdi/plrust/tree/main/plrust-trusted-pgx) crate does!

`plrust-trusted-pgx` is a tightly-controlled "re-export crate" on top of `pgx` that exposes the bare minimum necessary for
PL/Rust user functions to compile along with the bare minimum, **safe** features of `pgx`.

The crate is versioned independently to both `pgx` and `plrust` and is published on [crates.io](https://crates.io/crates/plrust-trusted-pgx).
By default, the version a plrust user function will use is that of the one set in the project repository when plrust itself
is compiled.  However, the `plrust.trusted_pgx_version` GUC can be set to specify a specific version.

The intent is that `plrust-trusted-pgx` can evolve independently of both `pgx` and `plrust`.

There are a few "unsafe" parts of `pgx` exposed through `plrust-trusted-pgx`, but PL/Rust's ability to block `unsafe`
renders them useless by PL/Rust user functions.  `plrust-trusted-pgx`'s docs are available on [docs.rs](https://docs.rs/plrust-trusted-pgx).

## Trusted with `postgrestd` on Linux x86_64/aarch64

The "trusted" version of PL/Rust uses a unique fork of Rust's `std` entitled
[`postgrestd`](https://github.com/tcdi/postgrestd) when compiling `LANGUAGE plrust` user functions. `postgrestd` is
a specialized Rust compilation target which disallows access to the filesystem and the host operating system.

Currently, `postgrestd` is only supported on Linux x86_64 and aarch64 platforms.

When `plrust` user functions are compiled and linked against `postgrestd`, they are prohibited from using the
filesystem, executing processes, and otherwise interacting with the host operating system.

In order for PL/Rust to use `postgrestd`, its Rust compilation targets must be installed on the Postgres server.
This happens via plrust's [`plrust/build`](plrust/build) script, which clones `postgrestd`, compiles it, by
default, for both x86_64 and aarch64 architectures, and ultimately places a copy of the necessary libraries used by
Rust for `std` into the appropriate "sysroot", which is the location that rustc will look for building those
libraries.

## What about Rust compiler bugs?

PL/Rust uses its own "rustc driver" which enables it to apply custom lints to the user's `LANGUAGE plrust` function.
In general, these lints will fail compilation if the user's code uses certain code idioms or patterns which we know to
have "I-Unsound" issues.

PL/Rust contains a small set of lints to block what the developers have deemed the most egregious "I-Unsound" Rust bugs.

Should new Rust bugs be found, and detection lints are developed for PL/Rust, the lints can be applied to new user 
function compilations along with ensuring that future function executions had those lints applied at compile time.

## The `trusted` Feature Flag

PL/Rust has a feature flag simply named `trusted`. When compiled with the `trusted` feature flag PL/Rust will
**always** use the `postgrestd` targets when compiling user functions. Again, this is only supported on x86_64 and
aarch64 Linux systems.

`postgrestd` and the `trusted` feature flag are **not** supported on other platforms. As such, PL/Rust cannot be
considered fully trusted on those platforms.

If the `trusted` feature flag is not used when comiling PL/Rust, which is the default, then `postgrestd` is **not**
used when compiling user functions, and while they'll still benefit from Rust's general compile-time safety
checked, forced usage of the `plrust-trusted-pgx` crate, and PL/Rust's `unsafe` blocking, they will be able to access the
filesystem and communicate with the host operating system, as the user running the connected Postgres backend
(typically, this is a user named `postgres`).

# PL/Rust is also a Cross Compiler

In this day and age of sophisticated and flexible Postgres replication, along with cloud providers offering
Postgres on, and replication to, disparate CPU architectures, it's important that plrust, since it stores the user
function binary bytes in a database table, support running that function on a replicated Postgres server of a
different CPU architecture.

*cross compilation has entered the chat*

By default, plrust will not perform cross compilation. It must be turned on through configuration.

Configuring a *host* to properly cross compile is a thing that can take minimal effort to individual feats of
heroic effort. Reading the (still in-progress) guide at https://github.com/tcdi/pgx/blob/master/CROSS_COMPILE.md
can help. Generally speaking, it's not too awful to setup on Debian-based Linux systems, such as Ubuntu. Basically,
you install the "cross compilation toolchain" `apt` package for the *other* platform.

For full "trusted" PL/Rust user functions, `postgrestd` is required and must also be installed.

# Installing PL/Rust

Installing PL/Rust and especially `postgrestd` requires a normal installation of Rust via
[`rustup`](https://rustup.rs) and for the relevant locations to be writeable on the building host.

These steps assume cross compilation is also going to be used. If not, simply remove references to the architecture
that isn't yours.

## Install `cargo-pgx`

PL/Rust is a [`pgx`](https://github.com/tcdi/pgx)-based Postgres extension and requires it be installed.

```bash
$ cargo install cargo-pgx --version 0.7.2 --locked
$ cargo pgx init
```

Next, lets clone this repo:

```bash
$ git clone https://github.com/tcdi/plrust.git
$ cd plrust
```

## Cross Compilation Support

If you want cross-compilation support, install the Rust targets for aarch64 and x86_64, then install `postgrestd`.
These are necessary to cross compile `postgrestd` and PL/Rust user functions.

```bash
$ cd plrust
$ rustup target install aarch64-unknown-linux-gnu
$ rustup target install x86_64-unknown-linux-gnu
```

Once finished, while still in the plrust directory subdirectory, run the `postgrestd` build script. This
example assumes that the `pg_config` binary from Postgres v15 is on your $PATH. If v15 is not your intended
Postgres version, change it to the proper major version number.

```bash
$ PG_VER=15 \
STD_TARGETS="x86_64-postgres-linux-gnu aarch64-postgres-linux-gnu" \
./build
```

(note: the above environment variables are the default... you can just run `./build`)

This will take a bit of time as it clones the `postgrestd` repository, builds it for two architectures, and finally
runs PL/Rust's entire test suite in "trusted" mode.

## Install PL/Rust

Installing the `plrust` extension is simple. Make sure the `pg_config` binary for the Postgres installation on the
host is in the `$PATH`, and simply run:

```bash
$ cargo pgx install --release --features "trusted"
```

Alternatively, you can specify the path to `pg_config`:

```bash
$ cargo pgx install --release --features "trusted" -c /path/to/pg_config
```

If you'd prefer PL/Rust be "untrusted" and haven't also installed `postgrestd` for at least the host architecture,
you can omit the `--features "trusted"` arguments.

# Configuration

<<<<<<< HEAD
## Environment Variables

=======
PL/Rust has a few required configuration options, but first and foremost it **must** be configured as a
`shared_preload_libraries` entry in `postgresql.conf`. For example:

```
shared_preload_libraries = 'plrust'
```

Failure to do so will cause the plrust extension to raise an ERROR whenever Postgres tries to first load it.

The PL/Rust-specific configuration options, some of which are **required**, are:

| Option                             | Type   | Description                                                                                                                                                   | Required | Default                                                                                                              |
|------------------------------------|--------|---------------------------------------------------------------------------------------------------------------------------------------------------------------|----------|----------------------------------------------------------------------------------------------------------------------|
| `plrust.work_dir`                  | string | The directory where pl/rust will build functions with cargo.                                                                                                  | yes      | <none>                                                                                                               |
| `plrust.PATH_override`             | string | If `cargo` and `cc` aren't in the `postmaster`'s `$PATH`, set this.                                                                                           | no       | environment or `~/.cargo/bin:/usr/bin` if `$PATH` is unset                                                           |
| `plrust.tracing_level`             | string | A [tracing directive][docs-rs-tracing-directive].                                                                                                             | no       | `'info'`                                                                                                             |
| `plrust.compilation_targets`       | string | Comma separated list of CPU targets (x86_64, aarch64).                                                                                                        | no       | <none>                                                                                                               |
| `plrust.x86_64_linker`             | string | Name of the linker `rustc` should use on fo cross-compile.                                                                                                    | no       | `'x86_64_linux_gnu_gcc'`                                                                                             |
| `plrust.aarch64_linker`            | string | Name of the linker `rustc` should use on for cross-compile.                                                                                                   | no       | `'aarch64_linux_gnu_gcc'`                                                                                            |
| `plrust.x86_64_pgx_bindings_path`  | string | Path to output from `cargo pgx cross pgx-target` on x86_64.                                                                                                   | no-ish   | <none>                                                                                                               |
| `plrust.aarch64_pgx_bindings_path` | string | Path to output form `cargo pgx cross pgx-target` on aarch64.                                                                                                  | no-ish   | <none>                                                                                                               |
| `plrust.compile_lints`             | string | A comma-separated list of Rust lints to apply to every user function.                                                                                         | no       | `'plrust_extern_blocks, plrust_lifetime_parameterized_traits, implied_bounds_entailment, unsafe_code, plrust_filesystem_macros, plrust_env_macros, plrust_external_mod, plrust_fn_pointers, plrust_async, plrust_leaky, plrust_print_macros, unknown_lints'` |
| `plrust.required_lints`            | string | A comma-separated list of Rust lints that are required to have been applied to a user function before PL/Rust will load the library and execute the function. | no       | defaults to whatever `plrust.compile_lints` happens to be                                                            |            
| `plrust.trusted_pgx_version`       | string | The version of the [`plrust-trusted-pgx`](https://crates.io/crates/plrust-trusted-pgx) crate from crates.io to use when compiling user functions              |

For PL/Rust to cross compile user functions it needs to know which CPU architectures via
`plrust.compilation_targets`. This is a comma-separated list of values, of which only `x86_64` and `aarch64` are
currently supported.

The architecture linker names have sane defaults and shouldn't need to be be changed (unless the host is some
esoteric Linux distro we haven't encountered yet).

The `plrust.{arch}_pgx_bindings_path` settings are actually required but PL/Rust will happily cross compile without them. If unspecified,
PL/Rust will use the pgx bindings of the host architecture for the cross compilation target architecture too. In other words, if the host 
is `x86_64` and PL/Rust is configured to cross compile to `aarch64` and the `plrust.aarch64_pgx_bindings_path` is *not* configured, it'll
blindly use the bindings it already has for `x86_64`.  This may or may not actually work.

To get the bindings, install `cargo-pgx` on the other system and run `cargo pgx cross pgx-target`. That'll generate a tarball. Copy that back 
to the primary host machine and untar it somewhere (plrust doesn't care where), and use that path as the configuration setting.

Note that it is perfectly fine (and really, expected) to set all of these configuration settings on both architectures.
plrust will silently ignore the one for the current host.  In other words, plrust only uses them when cross compiling for 
the other architecture.

### Lints

As discussed above, PL/Rust has its own "rustc driver" named `plrustc`.  This must be installed using the 
[`plrustc/build.sh`](plrustc/build.sh) script and the resulting executable must be on the `PATH`, or it should reside
somewhere that is included in the `plrust.PATH_override` GUC.

The `plrust.required_lints` GUC defines which lints must have been applied to a function before PL/Rust will load the
library and execute the function.  Using the `PLRUST_REQUIRED_LINTS` environment variable, it is possible to enforce
that certain lints are always required of compiled functions, regardless of the `plrust.required_lints` GUC value.
`PLRUST_REQUIRED_LINTS`'s format is a comma-separated list of lint named.  It must be set in the environment in which 
Postgres is started.  The intention here is that the system administrator can force certain lints for execution if for 
some reason `postgresql.conf` or the users able to modify it are not trusted.

## Environment Variables

As part of PL/Rust's function compilation machinery, and in conjunction with `pgx` which does the hard work, a number
of environment variables are set when PL/Rust executes `cargo`.

These are not environment variables that need to set manually.  Generally, these are auto-detected and cannot be 
overridden through configuration.

| Name                                        | Value                                                                         | How it's Used                                                                                                                                                                                                         |
|---------------------------------------------|-------------------------------------------------------------------------------|-----------------------------------------------------------------------------------------------------------------------------------------------------------------------------------------------------------------------|
| PATH                                        | `~/cargo/bin:/usr/bin` or `/usr/bin` if "postgres" user has no home directory | The `PATH` environment variable is **only** set by PL/Rust if it detects that one isn't already set.  <br/>As mentioned above, this one *can* be overridden via the `plrust.PATH_override` GUC in `postgresql.conf`.  |
| RUSTC                                       | `plrustc`                                                                     | This is set to plrust's "rust driver" executable, named `plrustc`.  It must be on the system PATH.                                                                                                                    | 
| RUSTFLAGS                                   | `"-Clink-args=-Wl,-undefined,dynamic_lookup"`                                 | Used by `rustc` to indicate that Postgres internal symbols are only available at run-time, not compile-time.                                                                                                          |
| CARGO_TARGET_DIR                            | value of GUC `plrust.work_dir`/`target`                                       | This is the filesystem path `cargo` will store its intermediate compilation artifacts.                                                                                                                                |
 | CARGO_TARGET_X86_64_LINKER                  | `x86_64-linux-gnu-gcc`                                                        | Used only when cross-compiling *to* x86_64, this tells `rustc` which linker to use.  The `plrust.x86_64_linker` GUC can override the default.                                                                         |
| CARGO_TARGET_AARCH64_LINKER                 | `aarch64-linux-gnu-gcc`                                                       | Used only when cross-compiling *to* aarch64, this tells `rustc` which linker to use.  The `plrust.aarch64_linker` GUC can override the default.                                                                       |
 | PGX_TARGET_INFO_PATH_PG${MAJOR_VERSION_NUM} | unset unless `plrust.{x86_64/aarch64}_pgx_bindings_path` GUC is set           | Used only when cross-compiling *to* the specified target.  This tells `pgx` where to find the generated Postgres bindings for that platform.                                                                          | 
| PGX_PG_CONFIG_AS_EN_VAR                     | `true`                                                                        | Indicates to the `plrust-trusted-pgx` dependency, and ultimately `pgx` itself that instead of getting the values it needs for compilation from the Postgres `pg_config` tool, it should get them from environment variables. |
| PGX_PG_CONFIG_VERSION                       | Provided by the running Postgres instance                                     | Used by `pgx` to build the PL/Rust user function.                                                                                                                                                                     |
| PGX_PG_CONFIG_CPPFLAGS                      | Provided by the running Postgres instance                                     | Used by `pgx` to build the PL/Rust user function (technically unused by PL/Rust's build process as PL/Rust does not include the pgx "cshim" for which this is normally used).                                         |
| PGX_PG_CONFIG_INCLUDEDIR-SERVER             | Provided by the running Postgres instance                                     | Used by `pgx` to build the PL/Rust user function.                                                                                                                                                                     |

There are a number of other `pg_config`-related environment variables that plrust sets.  These are not currently used,
but are reserved for future use, should they become necessary to build a user function:
`PGX_PG_CONFIG_BINDIR, PGX_PG_CONFIG_DOCDIR, PGX_PG_CONFIG_HTMLDIR, PGX_PG_CONFIG_INCLUDEDIR, PGX_PG_CONFIG_PKGINCLUDEDIR, PGX_PG_CONFIG_INCLUDEDIR-SERVER, PGX_PG_CONFIG_LIBDIR, PGX_PG_CONFIG_PKGLIBDIR, PGX_PG_CONFIG_LOCALEDIR, PGX_PG_CONFIG_MANDIR, PGX_PG_CONFIG_SHAREDIR, PGX_PG_CONFIG_SYSCONFDIR, PGX_PG_CONFIG_PGXS, PGX_PG_CONFIG_CONFIGURE, PGX_PG_CONFIG_CC, PGX_PG_CONFIG_CPPFLAGS, PGX_PG_CONFIG_CFLAGS, PGX_PG_CONFIG_CFLAGS_SL, PGX_PG_CONFIG_LDFLAGS, PGX_PG_CONFIG_LDFLAGS_EX, PGX_PG_CONFIG_LDFLAGS_SL, PGX_PG_CONFIG_LIBS, PGX_PG_CONFIG_VERSION`

Note that PL/Rust uses Rust's [`std::process::Command`](https://doc.rust-lang.org/beta/std/process/struct.Command.html) 
to exec `cargo`.  As such, it **will** inherit **all** environment variables set under the active backend `postgres` 
process.  We recommend Postgres' execution environment be properly sanitized to your organizations requirements.

As a pre-emptive measure, PL/Rust proactively unsets a few environment variables that could negatively impact user function
compilation:  
 `DOCS_RS, PGX_BUILD_VERBOSE, PGX_PG_SYS_GENERATE_BINDINGS_FOR_RELEASE, CARGO_MANIFEST_DIR, OUT_DIR`
(These are generally things used by the `pgx` development team and not at all necessary for PL/Rust.)


>>>>>>> 8c89ec79
# Quickly Getting Started

To quickly get started using PL/Rust for evaluation purposes, install `cargo-pgx` following the steps from above, then...

```bash
$ git clone https://github.com/tcdi/plrust.git
$ cd plrust/plrust
$ cargo pgx run pg14
psql> \q

$ SCRATCH_DIR=/home/${USER}/plrust-scratch
$ cat <<-EOF >> ~/.pgx/data-14/postgresql.conf
  plrust.work_dir = '${SCRATCH_DIR}'
EOF
$ mkdir -p scratch
$ chmod -R 777 scratch
```

Then run it for real and start writing functions!

```bash
$ cargo pgx run pg14
psql> CREATE EXTENSION plrust;
psql> CREATE FUNCTION strlen(name TEXT) RETURNS int LANGUAGE plrust AS $$
    Ok(Some(name.unwrap().len() as i32))
$$;
psql> select strlen('Hello, PL/Rust');
strlen 
--------
     14
```


# Other Notes

In the Postgres world it seems common for procedural languages to have two styles, "trusted" and "untrusted".  The consensus is to name those as "lang" and "langu", respectively -- where the "u" is supposed to represent "untrusted" (see "plperl" v/s "plperlu" for example).

plrust does not do this.  The only thing that Postgres uses to determine if a language handler is considered "trusted" is if it was created using `CREATE TRUSTED LANGUAGE`.  It does not inspect the name.

plrust stores the compiled user function binaries as a `bytea` in an extension-specific table uniquely key'd with its compilation target.

As such, compiling a function with an "untrusted" version of plrust, then installing the "trusted" version and trying to run that function will fail -- "trusted" and "untrusted" are considered different compilation targets and are not compatible with each other, even if the underlying hardware is exactly the same.

This does mean that it is not possible to install both "trusted" and "untrusted" versions of plrust on the same Postgres database cluster.

In the future, as `postgrestd` is ported to more platforms, we will seriously consider having both `plrust` and `plrustu`.  Right now, since "trusted" is only possible on Linux x86_64/aarch64, our objective is to drive production installations to be "trusted", while allowing non-Linux developers the ability to use `LANGUAGE plrust` too.


# Security Notice

Please read the [Security](SECURITY.md) for directions on reporting a potential security issue.

# License

PL/Rust is licensed under "The PostgreSQL License", which can be found [here](LICENSE.md).

[docs-rs-tracing-directive]: https://docs.rs/tracing-subscriber/0.3.11/tracing_subscriber/filter/struct.EnvFilter.html<|MERGE_RESOLUTION|>--- conflicted
+++ resolved
@@ -209,10 +209,6 @@
 
 # Configuration
 
-<<<<<<< HEAD
-## Environment Variables
-
-=======
 PL/Rust has a few required configuration options, but first and foremost it **must** be configured as a
 `shared_preload_libraries` entry in `postgresql.conf`. For example:
 
@@ -306,7 +302,6 @@
 (These are generally things used by the `pgx` development team and not at all necessary for PL/Rust.)
 
 
->>>>>>> 8c89ec79
 # Quickly Getting Started
 
 To quickly get started using PL/Rust for evaluation purposes, install `cargo-pgx` following the steps from above, then...
