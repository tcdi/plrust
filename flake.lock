{
  "nodes": {
    "flake-utils": {
      "locked": {
        "lastModified": 1637014545,
        "narHash": "sha256-26IZAc5yzlD9FlDT54io1oqG/bBoyka+FJk5guaX4x4=",
        "owner": "numtide",
        "repo": "flake-utils",
        "rev": "bba5dcc8e0b20ab664967ad83d24d64cb64ec4f4",
        "type": "github"
      },
      "original": {
        "owner": "numtide",
        "repo": "flake-utils",
        "type": "github"
      }
    },
    "flake-utils_2": {
      "locked": {
        "lastModified": 1637014545,
        "narHash": "sha256-26IZAc5yzlD9FlDT54io1oqG/bBoyka+FJk5guaX4x4=",
        "owner": "numtide",
        "repo": "flake-utils",
        "rev": "bba5dcc8e0b20ab664967ad83d24d64cb64ec4f4",
        "type": "github"
      },
      "original": {
        "owner": "numtide",
        "repo": "flake-utils",
        "type": "github"
      }
    },
    "gitignore": {
      "inputs": {
        "nixpkgs": [
          "nixpkgs"
        ]
      },
      "locked": {
        "lastModified": 1646480205,
        "narHash": "sha256-kekOlTlu45vuK2L9nq8iVN17V3sB0WWPqTTW3a2SQG0=",
        "ref": "master",
        "rev": "bff2832ec341cf30acb3a4d3e2e7f1f7b590116a",
        "revCount": 78,
        "type": "git",
        "url": "https://github.com/hercules-ci/gitignore.nix"
      },
      "original": {
        "type": "git",
        "url": "https://github.com/hercules-ci/gitignore.nix"
      }
    },
    "gitignore_2": {
      "inputs": {
        "nixpkgs": [
          "pgx",
          "nixpkgs"
        ]
      },
      "locked": {
        "lastModified": 1635165013,
        "narHash": "sha256-o/BdVjNwcB6jOmzZjOH703BesSkkS5O7ej3xhyO8hAY=",
        "owner": "hercules-ci",
        "repo": "gitignore.nix",
        "rev": "5b9e0ff9d3b551234b4f3eb3983744fa354b17f1",
        "type": "github"
      },
      "original": {
        "owner": "hercules-ci",
        "repo": "gitignore.nix",
        "type": "github"
      }
    },
    "naersk": {
      "inputs": {
        "nixpkgs": [
          "nixpkgs"
        ]
      },
      "locked": {
        "lastModified": 1639947939,
        "narHash": "sha256-pGsM8haJadVP80GFq4xhnSpNitYNQpaXk4cnA796Cso=",
        "ref": "master",
        "rev": "2fc8ce9d3c025d59fee349c1f80be9785049d653",
        "revCount": 282,
        "type": "git",
        "url": "https://github.com/nix-community/naersk"
      },
      "original": {
        "type": "git",
        "url": "https://github.com/nix-community/naersk"
      }
    },
    "nixpkgs": {
      "locked": {
        "lastModified": 1646506091,
        "narHash": "sha256-sWNAJE2m+HOh1jtXlHcnhxsj6/sXrHgbqVNcVRlveK4=",
        "owner": "NixOS",
        "repo": "nixpkgs",
        "rev": "3e644bd62489b516292c816f70bf0052c693b3c7",
        "type": "github"
      },
      "original": {
        "id": "nixpkgs",
        "type": "indirect"
      }
    },
    "pgx": {
      "inputs": {
        "gitignore": "gitignore_2",
        "naersk": [
          "naersk"
        ],
        "nixpkgs": [
          "nixpkgs"
        ],
        "rust-overlay": "rust-overlay"
      },
      "locked": {
        "lastModified": 1646839761,
        "narHash": "sha256-aEyh/0R9rzv7oUcSZ8dD99d6P79jyLwFchPNZwOvICE=",
<<<<<<< HEAD
        "owner": "zombodb",
        "repo": "pgx",
        "rev": "e6855661fc500a9dcf511c652d09d3d02934667a",
        "type": "github"
      },
      "original": {
        "owner": "zombodb",
        "ref": "nix-non-singlestep",
        "repo": "pgx",
        "type": "github"
=======
        "ref": "nix-non-singlestep",
        "rev": "e6855661fc500a9dcf511c652d09d3d02934667a",
        "revCount": 1062,
        "type": "git",
        "url": "https://github.com/zombodb/pgx"
      },
      "original": {
        "ref": "nix-non-singlestep",
        "type": "git",
        "url": "https://github.com/zombodb/pgx"
>>>>>>> f2d65370
      }
    },
    "root": {
      "inputs": {
        "gitignore": "gitignore",
        "naersk": "naersk",
        "nixpkgs": "nixpkgs",
        "pgx": "pgx",
        "rust-overlay": "rust-overlay_2"
      }
    },
    "rust-overlay": {
      "inputs": {
        "flake-utils": "flake-utils",
        "nixpkgs": [
          "pgx",
          "nixpkgs"
        ]
      },
      "locked": {
        "lastModified": 1641177598,
        "narHash": "sha256-ixQ72QmhIfb7bAzvLUn6GtjpoMA/N3V1PBwjZQQyc1k=",
        "owner": "oxalica",
        "repo": "rust-overlay",
        "rev": "d93e905bc0d36508590b6ec0e2e6e92d2cf8289a",
        "type": "github"
      },
      "original": {
        "owner": "oxalica",
        "repo": "rust-overlay",
        "type": "github"
      }
    },
    "rust-overlay_2": {
      "inputs": {
        "flake-utils": "flake-utils_2",
        "nixpkgs": [
          "nixpkgs"
        ]
      },
      "locked": {
        "lastModified": 1646965545,
        "narHash": "sha256-TnOdd6d+5QeF2JkCvpEi7JbRampCZXCBUraukJI743U=",
        "ref": "master",
        "rev": "f540e0001088700f72a3b2a178c9d8e70616a4a9",
        "revCount": 545,
        "type": "git",
        "url": "https://github.com/oxalica/rust-overlay"
      },
      "original": {
        "type": "git",
        "url": "https://github.com/oxalica/rust-overlay"
      }
    }
  },
  "root": "root",
  "version": 7
}<|MERGE_RESOLUTION|>--- conflicted
+++ resolved
@@ -119,18 +119,6 @@
       "locked": {
         "lastModified": 1646839761,
         "narHash": "sha256-aEyh/0R9rzv7oUcSZ8dD99d6P79jyLwFchPNZwOvICE=",
-<<<<<<< HEAD
-        "owner": "zombodb",
-        "repo": "pgx",
-        "rev": "e6855661fc500a9dcf511c652d09d3d02934667a",
-        "type": "github"
-      },
-      "original": {
-        "owner": "zombodb",
-        "ref": "nix-non-singlestep",
-        "repo": "pgx",
-        "type": "github"
-=======
         "ref": "nix-non-singlestep",
         "rev": "e6855661fc500a9dcf511c652d09d3d02934667a",
         "revCount": 1062,
@@ -141,7 +129,6 @@
         "ref": "nix-non-singlestep",
         "type": "git",
         "url": "https://github.com/zombodb/pgx"
->>>>>>> f2d65370
       }
     },
     "root": {
