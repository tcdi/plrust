/*
Portions Copyright 2020-2021 ZomboDB, LLC.
Portions Copyright 2021-2022 Technology Concepts & Design, Inc. <support@tcdi.com>

All rights reserved.

Use of this source code is governed by the PostgreSQL license that can be found in the LICENSE.md file.
*/

use crate::{error::PlRustError, gucs};
use color_eyre::section::{Section, SectionExt};
use eyre::{eyre, Result, WrapErr};
use libloading::{Library, Symbol};
use once_cell::unsync::Lazy;
use pgx::{pg_sys::heap_tuple_get_struct, *};
use proc_macro2::TokenStream;
use quote::quote;
use std::{
    collections::{hash_map::Entry, HashMap},
    env::consts::DLL_SUFFIX,
    path::PathBuf,
    process::Command,
};

static mut LOADED_SYMBOLS: Lazy<
    HashMap<
        pg_sys::Oid,
        (
            Library,
            Option<
                Symbol<'static, unsafe extern "C" fn(pg_sys::FunctionCallInfo) -> pg_sys::Datum>,
            >,
        ),
    >,
> = Lazy::new(|| Default::default());

pub(crate) fn init() {
    ()
}

#[cfg(all(target_os = "macos", target_arch = "x86_64"))]
pub mod generation {
    /*!
        Darwin x86_64 is a peculiar platform for `dlclose`, this exists for a workaround to support
        `CREATE OR REPLACE FUNCTION`.

        If we unload something from `LOADED_SYMBOLS`, then load a recreated `so`, Darwin will have never
        properly unloaded it, and will load the old shared object (and the old symbol). This is surprising
        behavior to the user, and does not offer a good experience.

        Instead, we create a 'generation' for each build, and always load the largest numbered `so`. Since
        these `so`s are unique, Darwin loads the new one correctly. This technically 'leaks', but only
        because Darwin's `dlclose` 'leaks'.

        **This behavior is not required on other operating systems or architectures.**

        We expected this to also be required on Darwin aarch64, but testing on hardware has proven otherwise.

        See https://github.com/rust-lang/rust/issues/28794#issuecomment-368693049 which cites
        https://developer.apple.com/videos/play/wwdc2017/413/?time=1776.
    !*/

    use super::*;
    use std::fs;

    #[derive(thiserror::Error, Debug)]
    pub enum Error {
        #[error("No generations found (Mac OS x86_64 specific)")]
        NoGenerations,
        #[error("std::io::Error: {0}")]
        StdIoError(#[from] std::io::Error),
    }

    /// Find existing generations of a given prefix.
    #[tracing::instrument(level = "debug")]
    pub(crate) fn all_generations(
        prefix: &str,
    ) -> Result<Box<dyn Iterator<Item = (usize, PathBuf)> + '_>, Error> {
        let work_dir = gucs::work_dir();
        let filtered = fs::read_dir(work_dir)?
            .flat_map(|entry| {
                let path = entry.ok()?.path();
                let stem = path.file_stem().and_then(|f| f.to_str())?.to_string();
                Some((stem, path))
            })
            .filter(move |(stem, _path)| stem.starts_with(prefix))
            .flat_map(|(stem, path)| {
                let generation = stem.split('_').last()?;
                let generation = generation.parse::<usize>().ok()?;
                Some((generation, path))
            });

        Ok(Box::from(filtered))
    }

    /// Get the next generation number to be created.
    ///
    /// If `vacuum` is set, this will pass the setting on to [`latest_generation`].
    #[tracing::instrument(level = "debug")]
    pub(crate) fn next_generation(prefix: &str, vacuum: bool) -> Result<usize, Error> {
        let latest = latest_generation(prefix, vacuum);
        Ok(latest.map(|this| this.0 + 1).unwrap_or_default())
    }

    /// Get the latest created generation night.
    ///
    /// If `vacuum` is set, this garbage collect old `so` files.
    #[tracing::instrument(level = "debug")]
    pub(crate) fn latest_generation(prefix: &str, vacuum: bool) -> Result<(usize, PathBuf), Error> {
        let mut generations = all_generations(prefix)?.collect::<Vec<_>>();
        // We could use max_by, but might need to vacuum.
        generations.sort_by_key(|(generation, _path)| *generation);
        let latest = generations.pop();

        if vacuum {
            for (_index, old_path) in generations {
                pgx::info!("Vacuuming {:?}", old_path);
                std::fs::remove_file(old_path)?;
            }
        }

        latest.ok_or(Error::NoGenerations)
    }
}

#[tracing::instrument(level = "debug")]
pub(crate) unsafe fn unload_function(fn_oid: pg_sys::Oid) {
    let removed = LOADED_SYMBOLS.remove(&fn_oid);
    if let Some(_symbol) = removed {
        tracing::info!("unloaded function");
    }
}

#[tracing::instrument(level = "debug")]
pub(crate) unsafe fn lookup_function(
    fn_oid: pg_sys::Oid,
) -> Result<
    &'static Symbol<'static, unsafe extern "C" fn(pg_sys::FunctionCallInfo) -> pg_sys::Datum>,
    PlRustError,
> {
    let &mut (ref mut library, ref mut symbol) = match LOADED_SYMBOLS.entry(fn_oid) {
        entry @ Entry::Occupied(_) => {
            entry.or_insert_with(|| unreachable!("Occupied entry was vacant"))
        }
        entry @ Entry::Vacant(_) => {
            let crate_name = crate_name(fn_oid);

            #[cfg(all(target_os = "macos", target_arch = "x86_64"))]
            let crate_name = {
                let mut crate_name = crate_name;
                let latest = generation::latest_generation(&crate_name, true)
                    .expect("Could not find latest generation.")
                    .0;

                crate_name.push_str(&format!("_{}", latest));
                crate_name
            };

            let shared_library = gucs::work_dir().join(&format!("{crate_name}{DLL_SUFFIX}"));
            let library = Library::new(&shared_library)?;

            entry.or_insert((library, None))
        }
    };

    match symbol {
        Some(symbol) => Ok(symbol),
        None => {
            let symbol_name = format!("plrust_fn_{}_wrapper", fn_oid);
            let inserted_symbol = symbol.insert(library.get(&symbol_name.as_bytes())?);

            Ok(inserted_symbol)
        }
    }
}

#[tracing::instrument(level = "debug")]
pub(crate) fn compile_function(fn_oid: pg_sys::Oid) -> eyre::Result<(PathBuf, String, String)> {
    let work_dir = gucs::work_dir();
    let (crate_name, crate_dir) = crate_name_and_path(fn_oid);

    #[cfg(all(target_os = "macos", target_arch = "x86_64"))]
    let crate_name = {
        let mut crate_name = crate_name;
        let latest = generation::next_generation(&crate_name, true)?;
        crate_name.push_str(&format!("_{}", latest));
        crate_name
    };

    // We need a `src` dir, so do it all at once
    let src = crate_dir.join("src");
    std::fs::create_dir_all(&src)
        .wrap_err("Could not create crate directory in configured `plrust.work_dir` location")?;

    let (user_code, user_dependencies, args, (return_type, is_set), is_strict) =
        extract_code_and_args(fn_oid)?;

    // the actual source code in src/lib.rs
    let source_code =
        generate_function_source(fn_oid, &user_code, &args, &return_type, is_set, is_strict)?;
    let lib_rs = src.join("lib.rs");
    std::fs::write(&lib_rs, &prettyplease::unparse(&source_code))
        .wrap_err("Writing generated `lib.rs`")?;

    let source_cargo_toml =
        generate_cargo_toml(fn_oid, &user_dependencies, &crate_dir, &crate_name)?;
    let cargo_toml = crate_dir.join("Cargo.toml");
    std::fs::write(
        &cargo_toml,
        &toml::to_string(&source_cargo_toml).wrap_err("Stringifying generated `Cargo.toml`")?,
    )
    .wrap_err("Writing generated `Cargo.toml`")?;

    let cargo_output = Command::new("cargo")
        .current_dir(&crate_dir)
        .arg("rustc")
        .arg("--release")
        .arg("--offline")
        .env("PGX_PG_CONFIG_PATH", gucs::pg_config())
        .env("CARGO_TARGET_DIR", &work_dir)
        .env(
            "RUSTFLAGS",
            "-Ctarget-cpu=native -Clink-args=-Wl,-undefined,dynamic_lookup",
        )
        .output()
        .wrap_err("`cargo` execution failure")?;

    let stdout =
        String::from_utf8(cargo_output.stdout).wrap_err("`cargo`'s stdout was not  UTF-8")?;
    let stderr =
        String::from_utf8(cargo_output.stderr).wrap_err("`cargo`'s stderr was not  UTF-8")?;

    let (final_path, stdout, stderr) = if !cargo_output.status.success() {
        return Err(eyre!(PlRustError::CargoBuildFail)
            .section(stdout.header("`cargo build` stdout:"))
            .section(stderr.header("`cargo build` stderr:"))
            .section(prettyplease::unparse(&source_code).header("Source Code:")))?;
    } else {
        match find_shared_library(&crate_name).0 {
            Some(shared_library) => {
                let final_path = work_dir.join(&format!("{crate_name}{DLL_SUFFIX}"));

                // move the shared_library into its final location, which is
                // at the root of the configured `work_dir`
                std::fs::rename(&shared_library, &final_path).wrap_err_with(|| {
                    format!(
                        "Moving shared library `{}` to final path `{}`",
                        shared_library.display(),
                        final_path.display(),
                    )
                })?;

                (final_path, stdout, stderr)
            }
            None => return Err(PlRustError::SharedObjectNotFound)?,
        }
    };

    // no matter what happened, remove our crate directory, ignoring any error that might generate
    std::fs::remove_dir_all(&crate_dir).ok();

    Ok((final_path, stdout, stderr))
}

#[tracing::instrument(level = "debug")]
fn generate_cargo_toml(
    fn_oid: pg_sys::Oid,
    user_deps: &toml::value::Table,
    crate_dir: &PathBuf,
    crate_name: &str,
) -> eyre::Result<toml::Value> {
    let major_version = pg_sys::get_pg_major_version_num();
<<<<<<< HEAD
=======
    std::fs::write(
        &cargo_toml,
        &format!(
            r#"[package]
name = "{crate_name}"
version = "0.0.0"
edition = "2021"

[lib]
crate-type = ["cdylib"]

[features]
default = ["pgx/pg{major_version}"]

[dependencies]
pgx = "=0.4.5"
{deps}
{experimental_deps}

[profile.release]
debug-assertions = true
panic = "unwind"
opt-level = 3
lto = "fat"
codegen-units = 1
"#,
            experimental_deps = match std::env::var("PLRUST_EXPERIMENTAL_CRATES") {
                Err(_) => String::from(""),
                Ok(path) => format!("[patch.crates-io.pgx]\npath = \"{path}/pgx\"\n"),
            },
        ),
    )
    .map_err(PlRustError::WritingCargoToml)?;
>>>>>>> 6268dd12

    let mut cargo_toml = toml::toml! {
        [package]
        /* Crate name here */
        version = "0.0.0"
        edition = "2021"

        [lib]
        crate-type = ["cdylib"]

        [features]
        default = [ /* PG major version feature here */ ]

        [dependencies]
        pgx = "0.4.3"
        /* User deps here */

        [profile.release]
        panic = "unwind"
        opt-level = 3_usize
        lto = "fat"
        codegen-units = 1_usize
    };

    match cargo_toml {
        toml::Value::Table(ref mut cargo_manifest) => {
            match cargo_manifest.entry("package") {
                toml::value::Entry::Occupied(ref mut occupied) => match occupied.get_mut() {
                    toml::Value::Table(package) => match package.entry("name") {
                        entry @ toml::value::Entry::Vacant(_) => {
                            let _ = entry.or_insert(crate_name.into());
                        }
                        _ => {
                            return Err(PlRustError::GeneratingCargoToml)
                                .wrap_err("Getting `#[package]` field `name` as vacant")?
                        }
                    },
                    _ => {
                        return Err(PlRustError::GeneratingCargoToml)
                            .wrap_err("Getting `#[features]` as table")?
                    }
                },
                _ => {
                    return Err(PlRustError::GeneratingCargoToml)
                        .wrap_err("Getting `#[dependencies]`")?
                }
            };

            match cargo_manifest.entry("features") {
                toml::value::Entry::Occupied(ref mut occupied) => match occupied.get_mut() {
                    toml::Value::Table(dependencies) => match dependencies.entry("default") {
                        toml::value::Entry::Occupied(ref mut occupied) => {
                            match occupied.get_mut() {
                                toml::Value::Array(default) => {
                                    default.push(format!("pgx/pg{major_version}").into())
                                }
                                _ => {
                                    return Err(PlRustError::GeneratingCargoToml).wrap_err(
                                        "Getting `#[features]` field `default` as array",
                                    )?
                                }
                            }
                        }
                        _ => {
                            return Err(PlRustError::GeneratingCargoToml)
                                .wrap_err("Getting `#[features]` field `default`")?
                        }
                    },
                    _ => {
                        return Err(PlRustError::GeneratingCargoToml)
                            .wrap_err("Getting `#[features]` as table")?
                    }
                },
                _ => {
                    return Err(PlRustError::GeneratingCargoToml)
                        .wrap_err("Getting `#[dependencies]`")?
                }
            };

            match cargo_manifest.entry("dependencies") {
                toml::value::Entry::Occupied(ref mut occupied) => match occupied.get_mut() {
                    toml::Value::Table(dependencies) => {
                        for (user_dep_name, user_dep_version) in user_deps {
                            dependencies.insert(user_dep_name.clone(), user_dep_version.clone());
                        }
                    }
                    _ => {
                        return Err(PlRustError::GeneratingCargoToml)
                            .wrap_err("Getting `#[dependencies]` as table")?
                    }
                },
                _ => {
                    return Err(PlRustError::GeneratingCargoToml)
                        .wrap_err("Getting `#[dependencies]`")?
                }
            };
        }
        _ => {
            return Err(PlRustError::GeneratingCargoToml)
                .wrap_err("Getting `Cargo.toml` as table")?
        }
    }

    Ok(cargo_toml)
}

#[tracing::instrument(level = "debug")]
fn crate_name(fn_oid: pg_sys::Oid) -> String {
    let db_oid = unsafe { pg_sys::MyDatabaseId };
    let ns_oid = unsafe { pg_sys::get_func_namespace(fn_oid) };
    format!("fn{}_{}_{}", db_oid, ns_oid, fn_oid)
}

#[tracing::instrument(level = "debug")]
fn crate_name_and_path(fn_oid: pg_sys::Oid) -> (String, PathBuf) {
    let crate_name = crate_name(fn_oid);
    let crate_dir = gucs::work_dir().join(&crate_name);

    (crate_name, crate_dir)
}

#[tracing::instrument(level = "debug")]
fn find_shared_library(crate_name: &str) -> (Option<PathBuf>, &str) {
    let target_dir = gucs::work_dir().join("release");
    let so = target_dir.join(&format!("lib{crate_name}{DLL_SUFFIX}"));

    if so.exists() {
        (Some(so), crate_name)
    } else {
        (None, crate_name)
    }
}

#[tracing::instrument(level = "debug", skip_all, fields(fn_oid = %fn_oid, args = ?args, return_type = ?return_type))]
fn generate_function_source(
    fn_oid: pg_sys::Oid,
    user_code: &syn::Block,
    args: &Vec<(PgOid, Option<String>)>,
    return_type: &PgOid,
    is_set: bool,
    is_strict: bool,
<<<<<<< HEAD
) -> eyre::Result<syn::File> {
    let mut file = syn::File {
        shebang: Default::default(),
        attrs: Default::default(),
        items: Default::default(),
    };
=======
) -> Result<String, PlRustError> {
    let mut source = String::new();
    // #[cfg_attr()]
    source.push_str(
        r#"
#![no_std]
extern crate alloc;
#[allow(unused_imports)]
use alloc::{
    string::String,
    vec,
    vec::Vec};
"#,
    );

    source.push_str(include_str!("./postalloc.rs"));
    // source header
    source.push_str("\nuse pgx::*;\n");

    // function name
    source.push_str(&format!(
        r#"
#[pg_extern]
fn plrust_fn_{fn_oid}"#
    ));

    // function args
    source.push('(');
    for (idx, (type_oid, name)) in args.iter().enumerate() {
        if idx > 0 {
            source.push_str(", ");
        }
>>>>>>> 6268dd12

    let use_pgx = syn::parse2(quote! {
        use pgx::*;
    })?;
    file.items.push(syn::Item::Use(use_pgx));

    let user_fn_name = &format!("plrust_fn_{}", fn_oid);
    let user_fn_ident = syn::Ident::new(user_fn_name, proc_macro2::Span::call_site());

    let mut user_fn_arg_idents: Vec<syn::Ident> = Vec::default();
    let mut user_fn_arg_types: Vec<syn::Type> = Vec::default();
    for (arg_idx, (arg_type_oid, arg_name)) in args.iter().enumerate() {
        let arg_ty = oid_to_syn_type(arg_type_oid, false).wrap_err("Mapping argument type")?;
        let arg_ty_wrapped = match is_strict {
            true => arg_ty,
            false => syn::parse2(quote! {
                Option<#arg_ty>
            })
            .wrap_err("Wrapping argument type")?,
        };
        let arg_name = match arg_name {
            Some(name) if name.len() > 0 => name.clone(),
            _ => format!("arg{}", arg_idx),
        };
        let arg_ident: syn::Ident = syn::parse_str(&arg_name).wrap_err("Invalid ident")?;

        user_fn_arg_idents.push(arg_ident);
        user_fn_arg_types.push(arg_ty_wrapped);
    }

    let user_fn_return_type = oid_to_syn_type(return_type, true).wrap_err("Mapping return type")?;
    let user_fn_return_type_wrapped: syn::Type = match is_set {
        true => {
            syn::parse2(quote! { Option<impl Iterator<Item=Option<#user_fn_return_type>> + '_> })
                .wrap_err("Wrapping return type")?
        }
        false => {
            syn::parse2(quote! { Option<#user_fn_return_type> }).wrap_err("Wrapping return type")?
        }
<<<<<<< HEAD
    };
=======
    }
    source.push(')');

    // return type
    source.push_str(" -> ");
    let ret = make_rust_type(return_type, true)
        .ok_or(PlRustError::UnsupportedSqlType(return_type.value()))?;
    if is_set {
        source.push_str(&format!("impl core::iter::Iterator<Item = Option<{ret}>>"));
    } else {
        source.push_str(&format!("Option<{ret}>"));
    }
>>>>>>> 6268dd12

    file.items.push(
        syn::parse2(quote! {
            #[pg_extern]
            fn #user_fn_ident(
                #( #user_fn_arg_idents: #user_fn_arg_types ),*
            ) -> #user_fn_return_type_wrapped
            #user_code
        })
        .wrap_err("Parsing generated user function")?,
    );

    Ok(file)
}

#[tracing::instrument(level = "debug")]
fn extract_code_and_args(
    fn_oid: pg_sys::Oid,
) -> eyre::Result<(
    syn::Block,
    toml::value::Table,
    Vec<(PgOid, Option<String>)>,
    (PgOid, bool),
    bool,
)> {
    unsafe {
        let proc_tuple = pg_sys::SearchSysCache(
            pg_sys::SysCacheIdentifier_PROCOID as i32,
            fn_oid.into_datum().unwrap(),
            0,
            0,
            0,
        );
        if proc_tuple.is_null() {
            return Err(PlRustError::NullProcTuple)?;
        }

        let mut is_null = false;

        let lang_datum = pg_sys::SysCacheGetAttr(
            pg_sys::SysCacheIdentifier_PROCOID as i32,
            proc_tuple,
            pg_sys::Anum_pg_proc_prolang as pg_sys::AttrNumber,
            &mut is_null,
        );
        let lang_oid = pg_sys::Oid::from_datum(lang_datum, is_null, pg_sys::OIDOID);
        let plrust = std::ffi::CString::new("plrust").unwrap();
        if lang_oid != Some(pg_sys::get_language_oid(plrust.as_ptr(), false)) {
            return Err(PlRustError::NotPlRustFunction(fn_oid))?;
        }

        let prosrc_datum = pg_sys::SysCacheGetAttr(
            pg_sys::SysCacheIdentifier_PROCOID as i32,
            proc_tuple,
            pg_sys::Anum_pg_proc_prosrc as pg_sys::AttrNumber,
            &mut is_null,
        );
        let (user_code, user_dependencies) = parse_source_and_deps(
            &String::from_datum(prosrc_datum, is_null, pg_sys::TEXTOID)
                .ok_or(PlRustError::NullSourceCode)?,
        )?;
        let argnames_datum = pg_sys::SysCacheGetAttr(
            pg_sys::SysCacheIdentifier_PROCOID as i32,
            proc_tuple,
            pg_sys::Anum_pg_proc_proargnames as pg_sys::AttrNumber,
            &mut is_null,
        );
        let argnames = Vec::<Option<_>>::from_datum(argnames_datum, is_null, pg_sys::TEXTARRAYOID);

        let argtypes_datum = pg_sys::SysCacheGetAttr(
            pg_sys::SysCacheIdentifier_PROCOID as i32,
            proc_tuple,
            pg_sys::Anum_pg_proc_proargtypes as pg_sys::AttrNumber,
            &mut is_null,
        );
        let argtypes = Vec::<_>::from_datum(argtypes_datum, is_null, pg_sys::OIDARRAYOID).unwrap();

        let proc_entry = PgBox::from_pg(heap_tuple_get_struct::<pg_sys::FormData_pg_proc>(
            proc_tuple,
        ));

        let mut args = Vec::new();
        for i in 0..proc_entry.pronargs as usize {
            let type_oid = argtypes.get(i).expect("no type_oid for argument");
            let name = argnames.as_ref().and_then(|v| v.get(i).cloned()).flatten();

            args.push((PgOid::from(*type_oid), name));
        }

        let is_strict = proc_entry.proisstrict;
        let return_type = (PgOid::from(proc_entry.prorettype), proc_entry.proretset);

        pg_sys::ReleaseSysCache(proc_tuple);

        Ok((user_code, user_dependencies, args, return_type, is_strict))
    }
}

#[tracing::instrument(level = "debug", skip_all)]
fn parse_source_and_deps(code_and_deps: &str) -> Result<(syn::Block, toml::value::Table)> {
    enum Parse {
        Code,
        Deps,
    }
    let mut deps_block = String::new();
    let mut code_block = String::new();
    let mut parse = Parse::Code;

    for line in code_and_deps.trim().split_inclusive('\n') {
        match line.trim() {
            "[dependencies]" => parse = Parse::Deps,
            "[code]" => parse = Parse::Code,
            _ => match parse {
                Parse::Code => code_block.push_str(line),
                Parse::Deps => deps_block.push_str(line),
            },
        }
    }

    let user_dependencies: toml::value::Table =
        toml::from_str(&deps_block).map_err(PlRustError::ParsingDependenciesBlock)?;

    let user_code: syn::Block =
        syn::parse_str(&format!("{{ {code_block} }}")).map_err(PlRustError::ParsingCodeBlock)?;

    Ok((user_code, user_dependencies))
}

#[tracing::instrument(level = "debug", skip_all, fields(type_oid = type_oid.value()))]
fn oid_to_syn_type(type_oid: &PgOid, owned: bool) -> Result<syn::Type, PlRustError> {
    let array_type = unsafe { pg_sys::get_element_type(type_oid.value()) };

    let (base_oid, array) = if array_type != pg_sys::InvalidOid {
        (PgOid::from(array_type), true)
    } else {
        (type_oid.clone(), false)
    };

    let base_rust_type: TokenStream = match base_oid {
        PgOid::BuiltIn(builtin) => match builtin {
            PgBuiltInOids::ANYELEMENTOID => quote! { AnyElement },
            PgBuiltInOids::BOOLOID => quote! { bool },
            PgBuiltInOids::BYTEAOID if owned => quote! { Vec<Option<[u8]>> },
            PgBuiltInOids::BYTEAOID if !owned => quote! { &[u8] },
            PgBuiltInOids::CHAROID => quote! { u8 },
            PgBuiltInOids::CSTRINGOID => quote! { std::ffi::CStr },
            PgBuiltInOids::FLOAT4OID => quote! { f32 },
            PgBuiltInOids::FLOAT8OID => quote! { f64 },
            PgBuiltInOids::INETOID => quote! { Inet },
            PgBuiltInOids::INT2OID => quote! { i16 },
            PgBuiltInOids::INT4OID => quote! { i32 },
            PgBuiltInOids::INT8OID => quote! { i64 },
            PgBuiltInOids::JSONBOID => quote! { JsonB },
            PgBuiltInOids::JSONOID => quote! { Json },
            PgBuiltInOids::NUMERICOID => quote! { Numeric },
            PgBuiltInOids::OIDOID => quote! { pg_sys::Oid },
            PgBuiltInOids::TEXTOID if owned => quote! { String },
            PgBuiltInOids::TEXTOID if !owned => quote! { &str },
            PgBuiltInOids::TIDOID => quote! { pg_sys::ItemPointer },
            PgBuiltInOids::VARCHAROID => quote! { String },
            PgBuiltInOids::VOIDOID => quote! { () },
            _ => return Err(PlRustError::NoOidToRustMapping(type_oid.value())),
        },
        _ => return Err(PlRustError::NoOidToRustMapping(type_oid.value())),
    };

    let rust_type = if array {
        quote! { Vec<Option<#base_rust_type>> }
    } else {
        base_rust_type
    };

    syn::parse2(rust_type.clone())
        .map_err(|e| PlRustError::ParsingRustMapping(type_oid.value(), rust_type.to_string(), e))
}<|MERGE_RESOLUTION|>--- conflicted
+++ resolved
@@ -270,42 +270,6 @@
     crate_name: &str,
 ) -> eyre::Result<toml::Value> {
     let major_version = pg_sys::get_pg_major_version_num();
-<<<<<<< HEAD
-=======
-    std::fs::write(
-        &cargo_toml,
-        &format!(
-            r#"[package]
-name = "{crate_name}"
-version = "0.0.0"
-edition = "2021"
-
-[lib]
-crate-type = ["cdylib"]
-
-[features]
-default = ["pgx/pg{major_version}"]
-
-[dependencies]
-pgx = "=0.4.5"
-{deps}
-{experimental_deps}
-
-[profile.release]
-debug-assertions = true
-panic = "unwind"
-opt-level = 3
-lto = "fat"
-codegen-units = 1
-"#,
-            experimental_deps = match std::env::var("PLRUST_EXPERIMENTAL_CRATES") {
-                Err(_) => String::from(""),
-                Ok(path) => format!("[patch.crates-io.pgx]\npath = \"{path}/pgx\"\n"),
-            },
-        ),
-    )
-    .map_err(PlRustError::WritingCargoToml)?;
->>>>>>> 6268dd12
 
     let mut cargo_toml = toml::toml! {
         [package]
@@ -394,13 +358,30 @@
                     }
                     _ => {
                         return Err(PlRustError::GeneratingCargoToml)
-                            .wrap_err("Getting `#[dependencies]` as table")?
+                            .wrap_err("Getting `[dependencies]` as table")?
                     }
                 },
                 _ => {
                     return Err(PlRustError::GeneratingCargoToml)
-                        .wrap_err("Getting `#[dependencies]`")?
+                        .wrap_err("Getting `[dependencies]`")?
                 }
+            };
+
+            match std::env::var("PLRUST_EXPERIMENTAL_CRATES") {
+                Err(_) => (),
+                Ok(path) => match cargo_manifest.entry("patch") {
+                    entry @ toml::value::Entry::Vacant(_) => {
+                        let mut pgx_table = toml::value::Table::new();
+                        pgx_table.insert("path".into(), toml::Value::String(path.to_string()));
+                        let mut crates_io_table = toml::value::Table::new();
+                        crates_io_table.insert("pgx".into(), toml::Value::Table(pgx_table));
+                        entry.or_insert(toml::Value::Table(crates_io_table));
+                    },
+                    _ => {
+                        return Err(PlRustError::GeneratingCargoToml)
+                            .wrap_err("Setting `[patch]`, already existed (and wasn't expected to)")?
+                    }
+                },
             };
         }
         _ => {
@@ -447,52 +428,8 @@
     return_type: &PgOid,
     is_set: bool,
     is_strict: bool,
-<<<<<<< HEAD
 ) -> eyre::Result<syn::File> {
-    let mut file = syn::File {
-        shebang: Default::default(),
-        attrs: Default::default(),
-        items: Default::default(),
-    };
-=======
-) -> Result<String, PlRustError> {
-    let mut source = String::new();
-    // #[cfg_attr()]
-    source.push_str(
-        r#"
-#![no_std]
-extern crate alloc;
-#[allow(unused_imports)]
-use alloc::{
-    string::String,
-    vec,
-    vec::Vec};
-"#,
-    );
-
-    source.push_str(include_str!("./postalloc.rs"));
-    // source header
-    source.push_str("\nuse pgx::*;\n");
-
-    // function name
-    source.push_str(&format!(
-        r#"
-#[pg_extern]
-fn plrust_fn_{fn_oid}"#
-    ));
-
-    // function args
-    source.push('(');
-    for (idx, (type_oid, name)) in args.iter().enumerate() {
-        if idx > 0 {
-            source.push_str(", ");
-        }
->>>>>>> 6268dd12
-
-    let use_pgx = syn::parse2(quote! {
-        use pgx::*;
-    })?;
-    file.items.push(syn::Item::Use(use_pgx));
+    let mut file = syn::parse_file(include_str!("./postalloc.rs"))?;
 
     let user_fn_name = &format!("plrust_fn_{}", fn_oid);
     let user_fn_ident = syn::Ident::new(user_fn_name, proc_macro2::Span::call_site());
@@ -527,22 +464,7 @@
         false => {
             syn::parse2(quote! { Option<#user_fn_return_type> }).wrap_err("Wrapping return type")?
         }
-<<<<<<< HEAD
-    };
-=======
-    }
-    source.push(')');
-
-    // return type
-    source.push_str(" -> ");
-    let ret = make_rust_type(return_type, true)
-        .ok_or(PlRustError::UnsupportedSqlType(return_type.value()))?;
-    if is_set {
-        source.push_str(&format!("impl core::iter::Iterator<Item = Option<{ret}>>"));
-    } else {
-        source.push_str(&format!("Option<{ret}>"));
-    }
->>>>>>> 6268dd12
+    };
 
     file.items.push(
         syn::parse2(quote! {
