--- conflicted
+++ resolved
@@ -245,13 +245,8 @@
 
             let generated_lib_rs = generated.lib_rs()?;
             let fixture_lib_rs = parse_quote! {
-<<<<<<< HEAD
-                use core::alloc::{GlobalAlloc, Layout};
-                use pgx::{pg_sys, *};
-=======
                 use ::core::alloc::{GlobalAlloc, Layout};
                 use ::pgx::{*, pg_sys};
->>>>>>> a5f70ef8
                 struct PostAlloc;
                 #[global_allocator]
                 static PALLOC: PostAlloc = PostAlloc;
