<<<<<<< HEAD
use core::alloc::{GlobalAlloc, Layout};
use pgx::{pg_sys, *};
=======
use ::core::alloc::{GlobalAlloc, Layout};
use ::pgx::{*, pg_sys};
>>>>>>> a5f70ef8

struct PostAlloc;

#[global_allocator]
static PALLOC: PostAlloc = PostAlloc;

unsafe impl ::core::alloc::GlobalAlloc for PostAlloc {
    unsafe fn alloc(&self, layout: ::core::alloc::Layout) -> *mut u8 {
        ::pgx::pg_sys::palloc(layout.size()).cast()
    }

    unsafe fn dealloc(&self, ptr: *mut u8, _layout: ::core::alloc::Layout) {
        ::pgx::pg_sys::pfree(ptr.cast());
    }

    unsafe fn realloc(&self, ptr: *mut u8, _layout: Layout, new_size: usize) -> *mut u8 {
        ::pgx::pg_sys::repalloc(ptr.cast(), new_size).cast()
    }
}<|MERGE_RESOLUTION|>--- conflicted
+++ resolved
@@ -1,10 +1,5 @@
-<<<<<<< HEAD
-use core::alloc::{GlobalAlloc, Layout};
-use pgx::{pg_sys, *};
-=======
 use ::core::alloc::{GlobalAlloc, Layout};
 use ::pgx::{*, pg_sys};
->>>>>>> a5f70ef8
 
 struct PostAlloc;
 
