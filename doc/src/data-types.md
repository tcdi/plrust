--- conflicted
+++ resolved
@@ -1,84 +1,5 @@
 # Data types
 
-<<<<<<< HEAD
-PL/Rust has a rich mapping of database between PostgreSQL data types and
-Rust data types. These data type mappings are maintained in the `pgrx` framework
-and are [documented in the pgrx documentation](https://github.com/tcdi/pgrx#mapping-of-postgres-types-to-rust).
-
-
-
-Documentation of pgrx's `datum` support is on
-[docs.rs](https://docs.rs/pgrx/latest/pgrx/datum/index.html).
-
-
-## Direct mappings
-
-A few of PostgreSQL's data types map directly to Rust data types. For example,
-each of the variations of `INTEGER` has a direct mapping to a Rust type,
-e.g. `SMALLINT` -> `i8` and `BIGINT` -> `i64`.
-
-Postgres Type | Rust Type (as `Option<T>`)
---------------|-----------
-`bytea` | `Vec<u8>` or `&[u8]` (zero-copy)
-`text` | `String` or `&str` (zero-copy)
-`varchar` | `String` or `&str` (zero-copy) or `char`
-`"char"` | `i8`
-`smallint` | `i16`
-`integer` | `i32`
-`bigint` | `i64`
-`oid` | `u32`
-`real` | `f32`
-`double precision` | `f64`
-`bool` | `bool`
-`void`  | `()`
-`NULL` | `Option::None`
-
-
-## Mappings through pgrx
-
-Many of the other PostgreSQL data types supported by PL/Rust are implemented
-within the `pgrx` framework.
-
-
-Postgres Type | Rust Type (as `Option<T>`)
---------------|-----------
-`json` | `pgrx::Json(serde_json::Value)`
-`jsonb` | `pgrx::JsonB(serde_json::Value)`
-`date` | `pgrx::Date`
-`time` | `pgrx::Time`
-`timestamp` | `pgrx::Timestamp`
-`time with time zone` | `pgrx::TimeWithTimeZone`
-`timestamp with time zone` | `pgrx::TimestampWithTimeZone`
-`anyarray` | `pgrx::AnyArray`
-`anyelement` | `pgrx::AnyElement`
-`box` | `pgrx::pg_sys::BOX`
-`point` | `pgrx::pgrx_sys::Point`
-`tid` | `pgrx::pg_sys::ItemPointerData`
-`cstring` | `&core::ffi::CStr`
-`inet` | `pgrx::Inet(String)` -- TODO: needs better support
-`numeric` | `pgrx::AnyNumeric` or `pgrx::Numeric<P, S>`
-`ARRAY[]::<type>` | `Vec<Option<T>>` or `pgrx::Array<T>` (zero-copy)
-`internal` | `pgrx::PgBox<T>` where `T` is any Rust/Postgres struct
-`uuid` | `pgrx::Uuid([u8; 16])`
-
-
-## Specifics
-
-
-### Numeric support
-
-The `NUMERIC` PostgreSQL data type can map to either
-[`pgrx::AnyNumeric`](https://docs.rs/pgrx/latest/pgrx/datum/numeric/struct.AnyNumeric.html)
-or
-[`pgrx::Numeric<P, S>`](https://docs.rs/pgrx/latest/pgrx/datum/numeric/struct.Numeric.html)
-in PL/Rust.
-
-The `pgrx::AnyNumeric` type is the PostgreSQL `NUMERIC` type with default
-precision and scale values.  Generally, this is the type you’ll want to use as function arguments when working with numeric data.
-
-The `pgrx::Numeric<P, S>` type is a wrapper around the PostgreSQL
-`NUMERIC(P, S)` type. Its Precision and Scale values are known at compile-time to assist with scale conversions and general type safety.
-=======
 PL/Rust provides mappings for many of the built-in PostgreSQL data types.  Rust's ownership rules means that these
 mappings may be different based on their usage.  Where it can PL/Rust borrows (zero-copy) arguments and returns
 owned values.
@@ -112,8 +33,8 @@
 
 <sup>1: This is Postgres' geometric BOX type, not to be confused with Rust's `Box` type, which stores allocated data on the heap</sup>
 
+
 ## Date and Time Support?
 
 PL/Rust does not currently support PostgreSQL's various "date" and "time" types.  Support will be added in a future
 release.
->>>>>>> 11472bb8
