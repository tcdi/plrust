--- conflicted
+++ resolved
@@ -40,14 +40,10 @@
 once_cell = "1.7.2"
 
 [dev-dependencies]
-<<<<<<< HEAD
-pgx-tests = "0.4.4"
-=======
 pgx-tests = "=0.4.5"
 tempdir = "0.3.7"
 once_cell = "1.7.2"
 toml = "0.5.8"
->>>>>>> 6268dd12
 
 [profile.dev]
 panic = "unwind"
