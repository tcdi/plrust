[package]
name = "plrustc"
version = "1.1.3"
edition = "2021"
description = "`rustc_driver` wrapper for plrust"
license = "PostgreSQL"
authors = ["TCDI <opensource@tcdi.com>"]
homepage = "https://github.com/tcdi/plrust/"
repository = "https://github.com/tcdi/plrust/"

[dependencies]
libc = "0.2.146"
once_cell = "1.18.0"

[dev-dependencies]
<<<<<<< HEAD
compiletest_rs = "0.10.2"
=======
compiletest_rs = "0.10"
>>>>>>> 30c21bd4

[package.metadata.rust-analyzer]
rustc_private = true
<|MERGE_RESOLUTION|>--- conflicted
+++ resolved
@@ -13,11 +13,7 @@
 once_cell = "1.18.0"
 
 [dev-dependencies]
-<<<<<<< HEAD
 compiletest_rs = "0.10.2"
-=======
-compiletest_rs = "0.10"
->>>>>>> 30c21bd4
 
 [package.metadata.rust-analyzer]
 rustc_private = true
