/*
Portions Copyright 2020-2021 ZomboDB, LLC.
Portions Copyright 2021-2023 Technology Concepts & Design, Inc. <support@tcdi.com>

All rights reserved.

Use of this source code is governed by the PostgreSQL license that can be found in the LICENSE.md file.
*/

use std::rc::Rc;
use std::{cell::RefCell, collections::HashMap, process::Output};

use eyre::WrapErr;
use pgx::{pg_sys::FunctionCallInfo, pg_sys::MyDatabaseId, prelude::*};

use crate::pgproc::PgProc;
use crate::{
    gucs, prosrc,
    user_crate::{FnReady, UserCrate},
};

thread_local! {
    pub(crate) static LOADED_SYMBOLS: RefCell<HashMap<pg_sys::Oid, Rc<UserCrate<FnReady>>>> = Default::default();
}

pub(crate) fn init() {
    ()
}

#[tracing::instrument(level = "debug")]
pub(crate) unsafe fn unload_function(fn_oid: pg_sys::Oid) {
    LOADED_SYMBOLS.with(|loaded_symbols| {
        let mut loaded_symbols_handle = loaded_symbols.borrow_mut();
        let removed = loaded_symbols_handle.remove(&fn_oid);
        if let Some(user_crate) = removed {
            if let Ok(user_crate) = Rc::try_unwrap(user_crate) {
                user_crate.close().unwrap();
            }
        }
    })
}

#[tracing::instrument(level = "debug")]
pub(crate) unsafe fn evaluate_function(
    fn_oid: pg_sys::Oid,
    fcinfo: FunctionCallInfo,
) -> eyre::Result<pg_sys::Datum> {
    let user_crate_loaded = LOADED_SYMBOLS.with(|loaded_symbols| {
        let mut loaded_symbols_handle = loaded_symbols.borrow_mut();

        let user_crate_loaded = if let Some(current) = loaded_symbols_handle.get_mut(&fn_oid) {
            let current_generation_number = PgProc::new(fn_oid)?.generation_number();

            // `generation_number`` represents the transaction id and command id that inserted this 
            // row (in this case into pg_catalog.pg_proc).  So if it's changed from the last time we 
            // loaded the function then we have more work to do...
            if current.generation_number() != current_generation_number {
                // the function, which we've previously loaded, was changed by a concurrent session.
                // This could be caused by (at least) the "OR REPLACE" bit of CREATE OR REPLACE or
                // by an ALTER FUNCTION that changed one of the attributes of the function.
                tracing::trace!(
                    "Reloading function {fn_oid} due to change from concurrent session"
                );

                // load the new function
                let new = prosrc::load(fn_oid)?;

                // swap out the currently loaded function for the new one
                let old = std::mem::replace(current, new);

                // make a best effort to try and close the old loaded function.  If dlclose() fails,
                // there's nothing we can do but carry on with the newly loaded version
                if let Ok(old) = Rc::try_unwrap(old) {
                    if let Err(e) = old.close() {
                        tracing::warn!("Failed to close the old version of function {fn_oid}.  Ignoring, and continuing with new version: {e}");
                    }
                }
            }

            current
        } else {
            // loading the function for the first time
            loaded_symbols_handle
                .entry(fn_oid)
                .or_insert(prosrc::load(fn_oid)?)
        };

        Ok::<_, eyre::Error>(user_crate_loaded.clone())
    })?;

    tracing::trace!(
        "Evaluating symbol {:?} for function {}",
        user_crate_loaded.symbol_name(),
        fn_oid
    );

    Ok(unsafe { user_crate_loaded.evaluate(fcinfo) })
}

#[tracing::instrument(level = "debug")]
pub(crate) fn compile_function(fn_oid: pg_sys::Oid) -> eyre::Result<Output> {
    let work_dir = gucs::work_dir();
    let target_dir = work_dir.join("target");
    // SAFETY: Postgres globally sets this to `const InvalidOid`, so is always read-safe,
    // then writes it only during initialization, so we should not be racing anyone.
    let db_oid = unsafe { MyDatabaseId };

    let generated = unsafe { UserCrate::try_from_fn_oid(db_oid, fn_oid)? };
    let provisioned = generated.provision(&work_dir)?;
    // We want to introduce validation here.
    let crate_dir = provisioned.crate_dir().to_path_buf();
    let (validated, _output) = provisioned.validate(target_dir.as_path())?;
    let target_builds = validated.build(target_dir.as_path())?;

    // we gotta have at least one built crate and it's for this host's target triple
    assert!(target_builds.len() >= 1);

    let mut this_output = None;
    for (built, output) in target_builds {
        if this_output.is_none() {
            this_output = Some(output)
        }
        let (target_triple, shared_object, lints) = built.into_inner();

        // store the shared objects in our table
<<<<<<< HEAD
        prosrc::create_or_replace_function(fn_oid, target_triple, shared_object, lints)?;
=======
        prosrc::create_or_replace_function(db_oid, fn_oid, target_triple, shared_object)?;
>>>>>>> 24497af8
    }

    // cleanup after ourselves
    tracing::trace!("removing {}", crate_dir.display());
    std::fs::remove_dir_all(&crate_dir).wrap_err(format!(
        "Problem deleting temporary crate directory at '{}'",
        crate_dir.display()
    ))?;

    Ok(this_output.unwrap())
}

/// Represents the generated name PL/Rust gives to the user's function (at least the one to which
/// we apply a `#[pg_extern]` annotation).  When the user function shared library is loaded, this
/// is the only symbol we access from the library.
///
/// The name itself doesn't matter, but we keep it closely tied to the Postgres `pg_proc` catalog
/// entry by including the that Oid value along with the database's Oid value.
pub(crate) fn symbol_name(db_oid: pg_sys::Oid, fn_oid: pg_sys::Oid) -> String {
    format!("plrust_fn_oid_{}_{}", db_oid.as_u32(), fn_oid.as_u32())
}

/// Represents the name PL/Rust gives the crate we generate to hold the user's function.  For any
/// given function we want this to be unique every time we generate a new crate for the function.
/// This is coax platforms like MacOS into properly dlopen-ing the final .so.
///
/// The value here is based on the [`symbol_name`] name plus the specified `generation_number` for
/// uniqueness.  It's up to the caller to make a generation number that is sufficiently unique
/// for the specified (`db_oid`, `fn_oid`) pair.
pub(crate) fn crate_name(
    db_oid: pg_sys::Oid,
    fn_oid: pg_sys::Oid,
    generation_number: u64,
) -> String {
    // NB:  This once included the compiling host's target triple as part of the crate name for
    // reasons about restoring a database to the same platform.
    //
    // This isn't necessary as we store the .so binaries by target triple in `pg_catalog.pg_proc.prosrc`,
    // so if we are restored to a different platform then the .so binary for this platform won't be used.
    //
    // This also drastically un-complicates what we'd otherwise have to do when cross-compiling for
    // multiple targets.
    format!("{}_{}", symbol_name(db_oid, fn_oid), generation_number)
}<|MERGE_RESOLUTION|>--- conflicted
+++ resolved
@@ -123,11 +123,7 @@
         let (target_triple, shared_object, lints) = built.into_inner();
 
         // store the shared objects in our table
-<<<<<<< HEAD
-        prosrc::create_or_replace_function(fn_oid, target_triple, shared_object, lints)?;
-=======
-        prosrc::create_or_replace_function(db_oid, fn_oid, target_triple, shared_object)?;
->>>>>>> 24497af8
+        prosrc::create_or_replace_function(db_oid, fn_oid, target_triple, shared_object, lints)?;
     }
 
     // cleanup after ourselves
