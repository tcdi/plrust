/*
Portions Copyright 2020-2021 ZomboDB, LLC.
Portions Copyright 2021-2023 Technology Concepts & Design, Inc. <support@tcdi.com>

All rights reserved.

Use of this source code is governed by the PostgreSQL license that can be found in the LICENSE.md file.
*/

#[cfg(any(test, feature = "pg_test"))]
#[pgx::pg_schema]
mod tests {
    use pgx::{datum::IntoDatum, prelude::*};

    // Bootstrap a testing table for non-immutable functions
    extension_sql!(
        r#"
        CREATE TABLE contributors_pets (
            id serial8 not null primary key,
            name text
        );
        INSERT INTO contributors_pets (name) VALUES ('Brandy');
        INSERT INTO contributors_pets (name) VALUES ('Nami');
        INSERT INTO contributors_pets (name) VALUES ('Sally');
        INSERT INTO contributors_pets (name) VALUES ('Anchovy');
    "#,
        name = "create_contributors_pets",
    );

    #[pg_test]
    #[search_path(@extschema@)]
    fn plrust_basic() -> spi::Result<()> {
        let definition = r#"
            CREATE FUNCTION sum_array(a BIGINT[]) RETURNS BIGINT
                IMMUTABLE STRICT
                LANGUAGE PLRUST AS
            $$
                Ok(Some(a.into_iter().map(|v| v.unwrap_or_default()).sum()))
            $$;
        "#;
        Spi::run(definition)?;

        let retval = Spi::get_one_with_args::<i64>(
            r#"
            SELECT sum_array($1);
        "#,
            vec![(
                PgBuiltInOids::INT4ARRAYOID.oid(),
                vec![1, 2, 3].into_datum(),
            )],
        );
        assert_eq!(retval, Ok(Some(6)));
        Ok(())
    }

    #[pg_test]
    #[search_path(@extschema@)]
    fn plrust_update() -> spi::Result<()> {
        let definition = r#"
            CREATE FUNCTION update_me() RETURNS TEXT
                IMMUTABLE STRICT
                LANGUAGE PLRUST AS
            $$
                Ok(String::from("booper").into())
            $$;
        "#;
        Spi::run(definition)?;

        let retval = Spi::get_one(
            r#"
            SELECT update_me();
        "#,
        );
        assert_eq!(retval, Ok(Some("booper")));

        let definition = r#"
            CREATE OR REPLACE FUNCTION update_me() RETURNS TEXT
                IMMUTABLE STRICT
                LANGUAGE PLRUST AS
            $$
                Ok(Some(String::from("swooper")))
            $$;
        "#;
        Spi::run(definition)?;

        let retval = Spi::get_one(
            r#"
            SELECT update_me();
        "#,
        );
        assert_eq!(retval, Ok(Some("swooper")));
        Ok(())
    }

    #[pg_test]
    #[search_path(@extschema@)]
    fn plrust_spi() -> spi::Result<()> {
        let random_definition = r#"
            CREATE FUNCTION random_contributor_pet() RETURNS TEXT
                STRICT
                LANGUAGE PLRUST AS
            $$
                Ok(Spi::get_one("SELECT name FROM contributors_pets ORDER BY random() LIMIT 1")?)
            $$;
        "#;
        Spi::run(random_definition)?;

        let retval = Spi::get_one::<String>(
            r#"
            SELECT random_contributor_pet();
        "#,
        );
        assert!(retval.is_ok());
        assert!(retval.unwrap().is_some());

        let specific_definition = r#"
            CREATE FUNCTION contributor_pet(name TEXT) RETURNS BIGINT
                STRICT
                LANGUAGE PLRUST AS
            $$
                use pgx::IntoDatum;
                Ok(Spi::get_one_with_args(
                    "SELECT id FROM contributors_pets WHERE name = $1",
                    vec![(PgBuiltInOids::TEXTOID.oid(), name.into_datum())],
                )?)
            $$;
        "#;
        Spi::run(specific_definition)?;

        let retval = Spi::get_one::<i64>(
            r#"
            SELECT contributor_pet('Nami');
        "#,
        );
        assert_eq!(retval, Ok(Some(2)));
        Ok(())
    }

    #[pg_test]
    #[cfg(not(feature = "sandboxed"))]
    #[search_path(@extschema@)]
    fn plrust_deps_supported() -> spi::Result<()> {
        let definition = r#"
                CREATE FUNCTION colorize(input TEXT) RETURNS TEXT
                IMMUTABLE STRICT
                LANGUAGE PLRUST AS
            $$
            [dependencies]
                owo-colors = "3"
            [code]
                use owo_colors::OwoColorize;
                Ok(Some(input.purple().to_string()))
            $$;
        "#;
        Spi::run(definition)?;

        let retval = Spi::get_one_with_args::<String>(
            r#"
            SELECT colorize($1);
        "#,
            vec![(PgBuiltInOids::TEXTOID.oid(), "Nami".into_datum())],
        );
        assert!(retval.is_ok());
        assert!(retval.unwrap().is_some());

        // Regression test: A previous version of PL/Rust would abort if this was called twice, so call it twice:
        let retval = Spi::get_one_with_args::<String>(
            r#"
            SELECT colorize($1);
        "#,
            vec![(PgBuiltInOids::TEXTOID.oid(), "Nami".into_datum())],
        );
        assert!(retval.is_ok());
        assert!(retval.unwrap().is_some());
        Ok(())
    }

    #[pg_test]
    #[cfg(not(feature = "sandboxed"))]
    #[search_path(@extschema@)]
    fn plrust_deps_supported_semver_parse() -> spi::Result<()> {
        let definition = r#"
                CREATE FUNCTION colorize(input TEXT) RETURNS TEXT
                IMMUTABLE STRICT
                LANGUAGE PLRUST AS
            $$
            [dependencies]
                owo-colors = ">2"
            [code]
                use owo_colors::OwoColorize;
                Ok(Some(input.purple().to_string()))
            $$;
        "#;
        Spi::run(definition)?;

        let retval = Spi::get_one_with_args::<String>(
            r#"
            SELECT colorize($1);
        "#,
            vec![(PgBuiltInOids::TEXTOID.oid(), "Nami".into_datum())],
        );
        assert!(retval.is_ok());
        assert!(retval.unwrap().is_some());

        // Regression test: A previous version of PL/Rust would abort if this was called twice, so call it twice:
        let retval = Spi::get_one_with_args::<String>(
            r#"
            SELECT colorize($1);
        "#,
            vec![(PgBuiltInOids::TEXTOID.oid(), "Nami".into_datum())],
        );
        assert!(retval.is_ok());
        assert!(retval.unwrap().is_some());
        Ok(())
    }

    #[pg_test]
    #[cfg(not(feature = "sandboxed"))]
    #[search_path(@extschema@)]
    fn plrust_deps_supported_deps_in_toml_table() -> spi::Result<()> {
        let definition = r#"
                CREATE FUNCTION say_hello() RETURNS TEXT
                IMMUTABLE STRICT
                LANGUAGE PLRUST AS
            $$
            [dependencies]
                tokio = ">=1"
                owo-colors = "3"
            [code]
                Ok(Some("hello".to_string()))
            $$;
        "#;
        Spi::run(definition)?;

        let retval = Spi::get_one_with_args::<String>(
            r#"
            SELECT say_hello();
        "#,
            vec![(PgBuiltInOids::TEXTOID.oid(), "hello".into_datum())],
        );
        assert_eq!(retval, Ok(Some("hello".to_string())));
        Ok(())
    }

    #[pg_test]
    #[cfg(not(feature = "sandboxed"))]
    #[search_path(@extschema@)]
    fn plrust_deps_not_supported() {
        let definition = r#"
                CREATE FUNCTION colorize(input TEXT) RETURNS TEXT
                IMMUTABLE STRICT
                LANGUAGE PLRUST AS
            $$
            [dependencies]
                regex = "1.6.5"
            [code]
                Ok(Some("test"))
            $$;
        "#;
        let res = std::panic::catch_unwind(|| {
            Spi::run(definition).expect("SQL for plrust_deps_not_supported() failed")
        });
        assert!(res.is_err());
    }

    #[pg_test]
    #[search_path(@extschema@)]
    fn plrust_returns_setof() -> spi::Result<()> {
        let definition = r#"
            CREATE OR REPLACE FUNCTION boop_srf(names TEXT[]) RETURNS SETOF TEXT
                IMMUTABLE STRICT
                LANGUAGE PLRUST AS
            $$
                Ok(Some(::pgx::iter::SetOfIterator::new(names.into_iter().map(|maybe| maybe.map(|name| name.to_string() + " was booped!")))))
            $$;
        "#;
        Spi::run(definition)?;

        let retval: spi::Result<_> = Spi::connect(|client| {
            let mut table = client.select(
                "SELECT * FROM boop_srf(ARRAY['Nami', 'Brandy'])",
                None,
                None,
            )?;

            let mut found = vec![];
            while table.next().is_some() {
                let value = table.get_one::<String>()?;
                found.push(value)
            }

            Ok(Some(found))
        });

        assert_eq!(
            retval,
            Ok(Some(vec![
                Some("Nami was booped!".into()),
                Some("Brandy was booped!".into()),
            ]))
        );
        Ok(())
    }

    #[pg_test]
    #[search_path(@extschema@)]
    fn plrust_aggregate() -> spi::Result<()> {
        let definition = r#"
            CREATE FUNCTION plrust_sum_state(state INT, next INT) RETURNS INT
                IMMUTABLE STRICT
                LANGUAGE PLRUST AS
            $$
                Ok(Some(state + next))
            $$;
            CREATE AGGREGATE plrust_sum(INT)
            (
                SFUNC    = plrust_sum_state,
                STYPE    = INT,
                INITCOND = '0'
            );
        "#;
        Spi::run(definition)?;

        let retval = Spi::get_one::<i32>(
            r#"
            SELECT plrust_sum(value) FROM UNNEST(ARRAY [1, 2, 3]) as value;
        "#,
        );
        assert_eq!(retval, Ok(Some(6)));
        Ok(())
    }

    #[pg_test]
    #[search_path(@extschema@)]
    fn plrust_trigger() -> spi::Result<()> {
        let definition = r#"
            CREATE TABLE dogs (
                name TEXT,
                scritches INT NOT NULL DEFAULT 0
            );

            CREATE FUNCTION pet_trigger() RETURNS trigger AS $$
                let current = trigger.current().unwrap();
                let mut current = current.into_owned();

                let field = "scritches";

                match current.get_by_name::<i32>(field).unwrap() {
                    Some(val) => current.set_by_name(field, val + 1).unwrap(),
                    None => (),
                }

                Ok(current)
            $$ LANGUAGE plrust;

            CREATE TRIGGER pet_trigger BEFORE INSERT OR UPDATE ON dogs
                FOR EACH ROW EXECUTE FUNCTION pet_trigger();

            INSERT INTO dogs (name) VALUES ('Nami');
        "#;
        Spi::run(definition)?;

        let retval = Spi::get_one::<i32>(
            r#"
            SELECT scritches FROM dogs;
        "#,
        );
        assert_eq!(retval, Ok(Some(1)));
        Ok(())
    }

    #[cfg(feature = "trusted")]
    #[pg_test]
    #[search_path(@extschema@)]
    fn postgrestd_dont_make_files() -> spi::Result<()> {
        let definition = r#"
                CREATE FUNCTION make_file(filename TEXT) RETURNS TEXT
                LANGUAGE PLRUST AS
                $$
                    Ok(std::fs::File::create(filename.unwrap_or("/somewhere/files/dont/belong.txt"))
                        .err()
                        .map(|e| e.to_string()))
                $$;
            "#;
        Spi::run(definition)?;

        let retval = Spi::get_one_with_args::<String>(
            r#"
                SELECT make_file($1);
            "#,
            vec![(
                PgBuiltInOids::TEXTOID.oid(),
                "/an/evil/place/to/put/a/file.txt".into_datum(),
            )],
        );
        assert_eq!(
            retval,
            Ok(Some("operation not supported on this platform".to_string()))
        );
        Ok(())
    }

    #[pg_test]
    #[search_path(@extschema@)]
    #[should_panic]
    fn pgx_can_panic() {
        panic!()
    }

    #[pg_test]
    #[search_path(@extschema@)]
    #[should_panic]
    fn plrust_can_panic() -> spi::Result<()> {
        let definition = r#"
            CREATE FUNCTION shut_up_and_explode()
            RETURNS text AS
            $$
                panic!();
                Ok(None)
            $$ LANGUAGE plrust;
        "#;

        Spi::run(definition)?;
        let retval = Spi::get_one::<String>("SELECT shut_up_and_explode();\n");
        assert_eq!(retval, Ok(None));
        Ok(())
    }

    #[cfg(feature = "trusted")]
    #[pg_test]
    #[search_path(@extschema@)]
    #[should_panic]
    fn postgrestd_subprocesses_panic() -> spi::Result<()> {
        let definition = r#"
            CREATE FUNCTION say_hello()
            RETURNS text AS
            $$
                let out = std::process::Command::new("echo")
                    .arg("Hello world")
                    .stdout(std::process::Stdio::piped())
                    .output()
                    .expect("Failed to execute command");
                Ok(Some(String::from_utf8_lossy(&out.stdout).to_string()))
            $$ LANGUAGE plrust;
        "#;
        Spi::run(definition)?;

        let retval = Spi::get_one::<String>("SELECT say_hello();\n");
        assert_eq!(retval, Ok(Some("Hello world\n".into())));
        Ok(())
    }

    #[cfg(feature = "trusted")]
    #[pg_test]
    #[search_path(@extschema@)]
    #[should_panic = "error: the `include_str` and `include_bytes` macros are forbidden"]
    fn postgrestd_no_include_str() -> spi::Result<()> {
        let definition = r#"
            CREATE FUNCTION include_str()
            RETURNS text AS
            $$
                let s = include_str!("/etc/passwd");
                Ok(Some(s.into()))
            $$ LANGUAGE plrust;
        "#;
        Spi::run(definition)?;

        let retval = Spi::get_one::<String>("SELECT include_str();\n")?;
        assert_eq!(retval.unwrap(), "");
        Ok(())
    }

    #[pg_test]
    #[search_path(@extschema@)]
    #[should_panic]
    fn plrust_block_unsafe_annotated() -> spi::Result<()> {
        // PL/Rust should block creating obvious, correctly-annotated usage of unsafe code
        let definition = r#"
            CREATE FUNCTION naughty()
            RETURNS text AS
            $$
                use std::{os::raw as ffi, str, ffi::CStr};
                let int = 0xDEADBEEF;
                // Note that it is always safe to create a pointer.
                let ptr = int as *mut u64;
                // What is unsafe is dereferencing it
                let cstr = unsafe {
                    ptr.write(0x00_1BADC0DE_00);
                    CStr::from_ptr(ptr.cast::<ffi::c_char>())
                };
                Ok(str::from_utf8(cstr.to_bytes()).ok().map(|s| s.to_owned()))
            $$ LANGUAGE plrust;
        "#;
        Spi::run(definition)
    }

    #[pg_test]
    #[search_path(@extschema@)]
    #[should_panic]
    fn plrust_block_unsafe_hidden() -> spi::Result<()> {
        // PL/Rust should not allow hidden injection of unsafe code
        // that may rely on the way PGX expands into `unsafe fn` to "sneak in"
        let definition = r#"
            CREATE FUNCTION naughty()
            RETURNS text AS
            $$
                use std::{os::raw as ffi, str, ffi::CStr};
                let int = 0xDEADBEEF;
                let ptr = int as *mut u64;
                ptr.write(0x00_1BADC0DE_00);
                let cstr = CStr::from_ptr(ptr.cast::<ffi::c_char>());
                Ok(str::from_utf8(cstr.to_bytes()).ok().map(|s| s.to_owned()))
            $$ LANGUAGE plrust;
        "#;
        Spi::run(definition)
    }

    #[pg_test]
    #[search_path(@extschema@)]
    #[should_panic]
    fn plrust_block_unsafe_plutonium() -> spi::Result<()> {
        let definition = r#"
            CREATE FUNCTION super_safe()
            RETURNS text AS
            $$
                [dependencies]
                plutonium = "*"

                [code]
                use std::{os::raw as ffi, str, ffi::CStr};
                use plutonium::safe;

                #[safe]
                fn super_safe() -> Option<String> {
                    let int: u32 = 0xDEADBEEF;
                    let ptr = int as *mut u64;
                    ptr.write(0x00_1BADC0DE_00);
                    let cstr = CStr::from_ptr(ptr.cast::<ffi::c_char>());
                    str::from_utf8(cstr.to_bytes()).ok().map(|s| s.to_owned())
                }

                Ok(super_safe())
            $$ LANGUAGE plrust;
        "#;
        Spi::run(definition)
    }

    #[pg_test]
    #[search_path(@extschema@)]
    #[should_panic]
    fn plrust_pgloglevel_dont_allcaps_panic() -> spi::Result<()> {
        // This test attempts to annihilate the database.
        // It relies on the existing assumption that tests are run in the same Postgres instance,
        // so this test will make all tests "flaky" if Postgres suddenly goes down with it.
        let definition = r#"
            CREATE FUNCTION dont_allcaps_panic()
            RETURNS text AS
            $$
                use pgx::log::{PgLogLevel, elog};

                elog(PgLogLevel::PANIC, "If other tests completed, PL/Rust did not actually destroy the entire database, \
                                         But if you see this in the error output, something might be wrong.");
                Ok(Some("lol".into()))
            $$ LANGUAGE plrust;
        "#;
        Spi::run(definition)?;
        let retval = Spi::get_one::<String>("SELECT dont_allcaps_panic();\n");
        assert_eq!(retval, Ok(Some("lol".into())));
        Ok(())
    }

    #[pg_test]
    #[search_path(@extschema@)]
    fn plrust_call_1st() -> spi::Result<()> {
        let definition = r#"
            CREATE FUNCTION ret_1st(a int, b int)
            RETURNS int AS
            $$
                Ok(a)
            $$ LANGUAGE plrust;
        "#;
        Spi::run(definition)?;
        let result_1 = Spi::get_one::<i32>("SELECT ret_1st(1, 2);\n");
        assert_eq!(Ok(Some(1)), result_1); // may get: Some(1)
        Ok(())
    }

    #[pg_test]
    #[search_path(@extschema@)]
    fn plrust_call_2nd() -> spi::Result<()> {
        let definition = r#"
            CREATE FUNCTION ret_2nd(a int, b int)
            RETURNS int AS
            $$
                Ok(b)
            $$ LANGUAGE plrust;
        "#;
        Spi::run(definition)?;
        let result_2 = Spi::get_one::<i32>("SELECT ret_2nd(1, 2);\n");
        assert_eq!(Ok(Some(2)), result_2); // may get: Some(2)
        Ok(())
    }

    #[pg_test]
    #[search_path(@extschema@)]
    fn plrust_call_me() -> spi::Result<()> {
        let definition = r#"
            CREATE FUNCTION pick_ret(a int, b int, pick int)
            RETURNS int AS
            $$
                Ok(match pick {
                    Some(0) => a,
                    Some(1) => b,
                    _ => None,
                })
            $$ LANGUAGE plrust;
        "#;
        Spi::run(definition)?;
        let result_a = Spi::get_one::<i32>("SELECT pick_ret(3, 4, 0);");
        let result_b = Spi::get_one::<i32>("SELECT pick_ret(5, 6, 1);");
        let result_c = Spi::get_one::<i32>("SELECT pick_ret(7, 8, 2);");
        let result_z = Spi::get_one::<i32>("SELECT pick_ret(9, 99, -1);");
        assert_eq!(Ok(Some(3)), result_a); // may get: Some(4) or None
        assert_eq!(Ok(Some(6)), result_b); // may get: None
        assert_eq!(Ok(None), result_c);
        assert_eq!(Ok(None), result_z);
        Ok(())
    }

    #[pg_test]
    #[search_path(@extschema@)]
    fn plrust_call_me_call_me() -> spi::Result<()> {
        let definition = r#"
            CREATE FUNCTION ret_1st(a int, b int)
            RETURNS int AS
            $$
                Ok(a)
            $$ LANGUAGE plrust;

            CREATE FUNCTION ret_2nd(a int, b int)
            RETURNS int AS
            $$
                Ok(b)
            $$ LANGUAGE plrust;

            CREATE FUNCTION pick_ret(a int, b int, pick int)
            RETURNS int AS
            $$
                Ok(match pick {
                    Some(0) => a,
                    Some(1) => b,
                    _ => None,
                })
            $$ LANGUAGE plrust;
        "#;
        Spi::run(definition)?;
        let result_1 = Spi::get_one::<i32>("SELECT ret_1st(1, 2);\n");
        let result_2 = Spi::get_one::<i32>("SELECT ret_2nd(1, 2);\n");
        let result_a = Spi::get_one::<i32>("SELECT pick_ret(3, 4, 0);");
        let result_b = Spi::get_one::<i32>("SELECT pick_ret(5, 6, 1);");
        let result_c = Spi::get_one::<i32>("SELECT pick_ret(7, 8, 2);");
        let result_z = Spi::get_one::<i32>("SELECT pick_ret(9, 99, -1);");
        assert_eq!(Ok(None), result_z);
        assert_eq!(Ok(None), result_c);
        assert_eq!(Ok(Some(6)), result_b); // may get: None
        assert_eq!(Ok(Some(3)), result_a); // may get: Some(4) or None
        assert_eq!(Ok(Some(2)), result_2); // may get: Some(1)
        assert_eq!(Ok(Some(1)), result_1); // may get: Some(2)
        Ok(())
    }

    #[pg_test]
    #[search_path(@extschema@)]
    #[should_panic]
    fn plrust_dup_args() -> spi::Result<()> {
        let definition = r#"
            CREATE FUNCTION not_unique(a int, a int)
            RETURNS int AS
            $$
                Ok(a)
            $$ LANGUAGE plrust;
        "#;
        Spi::run(definition)?;
        let result = Spi::get_one::<i32>("SELECT not_unique(1, 2);\n");
        assert_eq!(Ok(Some(1)), result);
        Ok(())
    }

    #[pg_test]
    #[search_path(@extschema@)]
    #[should_panic]
    fn plrust_defaulting_dup_args() -> spi::Result<()> {
        let definition = r#"
            CREATE FUNCTION not_unique(int, arg0 int)
            RETURNS int AS
            $$
                Ok(arg0)
            $$ LANGUAGE plrust;
        "#;
        Spi::run(definition)?;
        let result = Spi::get_one::<i32>("SELECT not_unique(1, 2);\n");
        assert_eq!(Ok(Some(1)), result);
        Ok(())
    }

    #[pg_test]
    #[search_path(@extschema@)]
    #[should_panic]
    fn plrust_cant_change_strict_off() -> spi::Result<()> {
        let definition = r#"
            CREATE FUNCTION cant_change_strict_off()
            RETURNS int
            LANGUAGE plrust
            AS $$ Ok(Some(1)) $$;
        "#;
        Spi::run(definition)?;
        Spi::run("ALTER FUNCTION cant_change_strict() CALLED ON NULL INPUT")
    }

    #[pg_test]
    #[search_path(@extschema@)]
    #[should_panic]
    fn plrust_cant_change_strict_on() -> spi::Result<()> {
        let definition = r#"
            CREATE FUNCTION cant_change_strict_on()
            RETURNS int
            LANGUAGE plrust
            AS $$ Ok(Some(1)) $$;
        "#;
        Spi::run(definition)?;
        Spi::run("ALTER FUNCTION cant_change_strict() RETURNS NULL ON NULL INPUT")
    }

    #[pg_test]
    #[search_path(@extschema@)]
    #[should_panic(expected = "error: declaration of a function with `export_name`")]
    fn plrust_block_unsafe_export_name() -> spi::Result<()> {
        // A separate test covers #[no_mangle], but what about #[export_name]?
        // Same idea. This tries to collide with free, which may symbol clash,
        // or might override depending on how the OS and loader feel today.
        // Let's not leave it up to forces beyond our control.
        let definition = r#"
            CREATE OR REPLACE FUNCTION export_hacked_free() RETURNS BIGINT
            IMMUTABLE STRICT
            LANGUAGE PLRUST AS
            $$
                #[export_name = "free"]
                pub extern "C" fn own_free(ptr: *mut c_void) {
                    // the contents don't matter
                }

                Ok(Some(1))
            $$;
        "#;
        Spi::run(definition)?;
        let result = Spi::get_one::<i32>("SELECT export_hacked_free();\n");
        assert_eq!(Ok(Some(1)), result);
        Ok(())
    }

    #[pg_test]
    #[search_path(@extschema@)]
    #[should_panic(expected = "error: declaration of a static with `link_section`")]
    fn plrust_block_unsafe_link_section() -> spi::Result<()> {
        let definition = r#"
            CREATE OR REPLACE FUNCTION link_evil_section() RETURNS BIGINT
            IMMUTABLE STRICT
            LANGUAGE PLRUST AS
            $$
                #[link_section = ".init_array"]
                pub static INITIALIZE: &[u8; 136] = &GOGO;

                #[link_section = ".text"]
                pub static GOGO: [u8; 136] = [
                    72, 184, 1, 1, 1, 1, 1, 1, 1, 1, 80, 72, 184, 46, 99, 104, 111, 46, 114, 105, 1, 72, 49, 4,
                    36, 72, 137, 231, 106, 1, 254, 12, 36, 72, 184, 99, 102, 105, 108, 101, 49, 50, 51, 80, 72,
                    184, 114, 47, 116, 109, 112, 47, 112, 111, 80, 72, 184, 111, 117, 99, 104, 32, 47, 118, 97,
                    80, 72, 184, 115, 114, 47, 98, 105, 110, 47, 116, 80, 72, 184, 1, 1, 1, 1, 1, 1, 1, 1, 80,
                    72, 184, 114, 105, 1, 44, 98, 1, 46, 116, 72, 49, 4, 36, 49, 246, 86, 106, 14, 94, 72, 1,
                    230, 86, 106, 19, 94, 72, 1, 230, 86, 106, 24, 94, 72, 1, 230, 86, 72, 137, 230, 49, 210,
                    106, 59, 88, 15, 5,
                ];

                Ok(Some(1))
            $$;
        "#;
        Spi::run(definition)?;
        let result = Spi::get_one::<i32>("SELECT link_evil_section();\n");
        assert_eq!(Ok(Some(1)), result);
        Ok(())
    }

    #[pg_test]
    #[search_path(@extschema@)]
    #[should_panic(expected = "error: declaration of a `no_mangle` static")]
    fn plrust_block_unsafe_no_mangle() -> spi::Result<()> {
        let definition = r#"
            CREATE OR REPLACE FUNCTION not_mangled() RETURNS BIGINT
            IMMUTABLE STRICT
            LANGUAGE PLRUST AS
            $$
                #[no_mangle]
                #[link_section = ".init_array"]
                pub static INITIALIZE: &[u8; 136] = &GOGO;

                #[no_mangle]
                #[link_section = ".text"]
                pub static GOGO: [u8; 136] = [
                    72, 184, 1, 1, 1, 1, 1, 1, 1, 1, 80, 72, 184, 46, 99, 104, 111, 46, 114, 105, 1, 72, 49, 4,
                    36, 72, 137, 231, 106, 1, 254, 12, 36, 72, 184, 99, 102, 105, 108, 101, 49, 50, 51, 80, 72,
                    184, 114, 47, 116, 109, 112, 47, 112, 111, 80, 72, 184, 111, 117, 99, 104, 32, 47, 118, 97,
                    80, 72, 184, 115, 114, 47, 98, 105, 110, 47, 116, 80, 72, 184, 1, 1, 1, 1, 1, 1, 1, 1, 80,
                    72, 184, 114, 105, 1, 44, 98, 1, 46, 116, 72, 49, 4, 36, 49, 246, 86, 106, 14, 94, 72, 1,
                    230, 86, 106, 19, 94, 72, 1, 230, 86, 106, 24, 94, 72, 1, 230, 86, 72, 137, 230, 49, 210,
                    106, 59, 88, 15, 5,
                ];

                Ok(Some(1))
            $$;
        "#;
        Spi::run(definition)?;
        let result = Spi::get_one::<i32>("SELECT not_mangled();\n");
        assert_eq!(Ok(Some(1)), result);
        Ok(())
    }

    #[pg_test]
    #[should_panic(expected = "issue78 works")]
    fn test_issue_78() -> spi::Result<()> {
        let sql = r#"CREATE OR REPLACE FUNCTION raise_error() RETURNS TEXT
                        IMMUTABLE STRICT
                        LANGUAGE PLRUST AS
                    $$
                        pgx::error!("issue78 works");
                        Ok(Some("hi".to_string()))
                    $$;"#;
        Spi::run(sql)?;
        Spi::get_one::<String>("SELECT raise_error()")?;
        Ok(())
    }

    #[pg_test]
    fn test_issue_79() -> spi::Result<()> {
        let sql = r#"
            create or replace function fn1(i int) returns int strict language plrust as $$
                [code]
                notice!("{}", "fn1 started");
                let cmd = format!("select fn2({})", i);
                Spi::connect(|client|
                    {
                        client.select(&cmd, None, None);
                    });
                notice!("{}", "fn1 finished");
                Ok(Some(1))
            $$;

            create or replace function fn2(i int) returns int strict language plrust as $$
                [code]
                notice!("{}", "fn2 started");
                notice!("{}", "fn2 finished");
                Ok(Some(2))
            $$;
        "#;
        Spi::run(sql)?;
        assert_eq!(Ok(Some(1)), Spi::get_one::<i32>("SELECT fn1(1)"));
        Ok(())
    }

    #[pg_test]
    fn replace_function() -> spi::Result<()> {
        Spi::run("CREATE FUNCTION replace_me() RETURNS int LANGUAGE plrust AS $$ Ok(Some(1)) $$")?;
        assert_eq!(Ok(Some(1)), Spi::get_one("SELECT replace_me()"));

        Spi::run(
            "CREATE OR REPLACE FUNCTION replace_me() RETURNS int LANGUAGE plrust AS $$ Ok(Some(2)) $$",
        )?;
        assert_eq!(Ok(Some(2)), Spi::get_one("SELECT replace_me()"));
        Ok(())
    }

<<<<<<< HEAD
    #[pg_test]
    fn test_point() -> spi::Result<()> {
        Spi::run(
            r#"CREATE FUNCTION test_point(p point) RETURNS point LANGUAGE plrust AS $$ Ok(p) $$"#,
        )?;
        let p = Spi::get_one::<pg_sys::Point>("SELECT test_point('42, 99'::point);")?
            .expect("SPI result was null");
        assert_eq!(p.x, 42.0);
        assert_eq!(p.y, 99.0);
        Ok(())
    }

    #[pg_test]
    fn test_box() -> spi::Result<()> {
        Spi::run(r#"CREATE FUNCTION test_box(b box) RETURNS box LANGUAGE plrust AS $$ Ok(b) $$"#)?;
        let b = Spi::get_one::<pg_sys::BOX>("SELECT test_box('1,2,3,4'::box);")?
            .expect("SPI result was null");
        assert_eq!(b.high.x, 3.0);
        assert_eq!(b.high.y, 4.0);
        assert_eq!(b.low.x, 1.0);
        assert_eq!(b.low.y, 2.0);
        Ok(())
    }

    #[pg_test]
    fn test_uuid() -> spi::Result<()> {
        Spi::run(
            r#"CREATE FUNCTION test_uuid(u uuid) RETURNS uuid LANGUAGE plrust AS $$ Ok(u) $$"#,
        )?;
        let u = Spi::get_one::<pgx::Uuid>(
            "SELECT test_uuid('e4176a4d-790c-4750-85b7-665d72471173'::uuid);",
        )?
        .expect("SPI result was null");
        assert_eq!(
            u,
            pgx::Uuid::from_bytes([
                0xe4, 0x17, 0x6a, 0x4d, 0x79, 0x0c, 0x47, 0x50, 0x85, 0xb7, 0x66, 0x5d, 0x72, 0x47,
                0x11, 0x73
            ])
        );

        Ok(())
    }

    #[pg_test]
    fn test_int4range() -> spi::Result<()> {
        Spi::run(
            r#"CREATE FUNCTION test_int4range(r int4range) RETURNS int4range LANGUAGE plrust AS $$ Ok(r) $$"#,
        )?;
        let r = Spi::get_one::<Range<i32>>("SELECT test_int4range('[1, 10)'::int4range);")?
            .expect("SPI result was null");
        assert_eq!(r, (1..10).into());
        Ok(())
    }

    #[pg_test]
    fn test_int8range() -> spi::Result<()> {
        Spi::run(
            r#"CREATE FUNCTION test_int8range(r int8range) RETURNS int8range LANGUAGE plrust AS $$ Ok(r) $$"#,
        )?;
        let r = Spi::get_one::<Range<i64>>("SELECT test_int8range('[1, 10)'::int8range);")?
            .expect("SPI result was null");
        assert_eq!(r, (1..10).into());
        Ok(())
    }

    #[pg_test]
    fn test_numrange() -> spi::Result<()> {
        Spi::run(
            r#"CREATE FUNCTION test_numrange(r numrange) RETURNS numrange LANGUAGE plrust AS $$ Ok(r) $$"#,
        )?;
        let r = Spi::get_one::<Range<AnyNumeric>>("SELECT test_numrange('[1, 10]'::numrange);")?
            .expect("SPI result was null");
        assert_eq!(
            r,
            Range::new(
                AnyNumeric::try_from(1.0f32).unwrap(),
                AnyNumeric::try_from(10.0f32).unwrap()
            )
        );
        Ok(())
    }

    // #[pg_test]
    // fn test_daterange() -> spi::Result<()> {
    //     Spi::run(
    //         r#"CREATE FUNCTION test_daterange(r daterange) RETURNS daterange LANGUAGE plrust AS $$ Ok(r) $$"#,
    //     )?;
    //     let r = Spi::get_one::<Range<Date>>(
    //         "SELECT test_daterange('[1977-03-20, 1980-01-01)'::daterange);",
    //     )?
    //     .expect("SPI result was null");
    //     assert_eq!(r, Range::new(Date::new(), Date::new()));
    //     Ok(())
    // }
    //
    // #[pg_test]
    // fn test_tsrange() -> spi::Result<()> {
    //     Spi::run(
    //         r#"CREATE FUNCTION test_tsrange(p tsrange) RETURNS tsrange LANGUAGE plrust AS $$ Ok(p) $$"#,
    //     )?;
    //     let p = Spi::get_one::<pg_sys::Point>("SELECT test_tsrange('42, 99'::tsrange);")?
    //         .expect("SPI result was null");
    //     assert_eq!(p.x, 42.0);
    //     assert_eq!(p.y, 99.0);
    //     Ok(())
    // }
    //
    // #[pg_test]
    // fn test_tstzrange() -> spi::Result<()> {
    //     Spi::run(
    //         r#"CREATE FUNCTION test_tstzrange(p tstzrange) RETURNS tstzrange LANGUAGE plrust AS $$ Ok(p) $$"#,
    //     )?;
    //     let p = Spi::get_one::<pg_sys::Point>("SELECT test_tstzrange('42, 99'::tstzrange);")?
    //         .expect("SPI result was null");
    //     assert_eq!(p.x, 42.0);
    //     assert_eq!(p.y, 99.0);
    //     Ok(())
    // }
=======
    #[cfg(feature = "trusted")]
    #[pg_test]
    #[search_path(@extschema@)]
    fn postgrestd_net_is_unsupported() -> spi::Result<()> {
        let sql = r#"
        create or replace function pt106() returns text
        IMMUTABLE STRICT
        LANGUAGE PLRUST AS
        $$
        [code]
        use std::net::TcpStream;

        Ok(TcpStream::connect("127.0.0.1:22").err().map(|e| e.to_string()))
        $$"#;
        Spi::run(sql)?;
        let string = Spi::get_one::<String>("SELECT pt106()")?.expect("Unconditional return");
        assert_eq!("operation not supported on this platform", &string);
        Ok(())
    }
>>>>>>> 3c9e6823
}

#[cfg(any(test, feature = "pg_test"))]
pub mod pg_test {
    use once_cell::sync::Lazy;
    use tempdir::TempDir;

    static WORK_DIR: Lazy<String> = Lazy::new(|| {
        let work_dir = TempDir::new("plrust-tests").expect("Couldn't create tempdir");
        format!("plrust.work_dir='{}'", work_dir.path().display())
    });
    static LOG_LEVEL: &str = "plrust.tracing_level=trace";

    static PLRUST_ALLOWED_DEPENDENCIES_FILE_NAME: &str = "allowed_deps.toml";
    static PLRUST_ALLOWED_DEPENDENCIES_FILE_DIRECTORY: Lazy<TempDir> = Lazy::new(|| {
        use std::io::Write;
        let temp_allowed_deps_dir =
            TempDir::new("plrust-allowed-deps").expect("Couldnt create tempdir");

        let file_path = temp_allowed_deps_dir
            .path()
            .join(PLRUST_ALLOWED_DEPENDENCIES_FILE_NAME);
        let mut allowed_deps = std::fs::File::create(&file_path).unwrap();
        allowed_deps
            .write_all(
                r#"owo-colors = "3.5.0"
tokio = { version = "1.19.2", features = ["rt", "net"]}"#
                    .as_bytes(),
            )
            .unwrap();

        temp_allowed_deps_dir
    });

    static PLRUST_ALLOWED_DEPENDENCIES: Lazy<String> = Lazy::new(|| {
        format!(
            "plrust.allowed_dependencies='{}'",
            PLRUST_ALLOWED_DEPENDENCIES_FILE_DIRECTORY
                .path()
                .join(PLRUST_ALLOWED_DEPENDENCIES_FILE_NAME)
                .to_str()
                .unwrap()
        )
    });

    pub fn setup(_options: Vec<&str>) {
        // perform one-off initialization when the pg_test framework starts
    }

    pub fn postgresql_conf_options() -> Vec<&'static str> {
        vec![
            &*WORK_DIR,
            &*LOG_LEVEL,
            &*PLRUST_ALLOWED_DEPENDENCIES,
            "shared_preload_libraries='plrust'",
        ]
    }
}<|MERGE_RESOLUTION|>--- conflicted
+++ resolved
@@ -878,7 +878,6 @@
         Ok(())
     }
 
-<<<<<<< HEAD
     #[pg_test]
     fn test_point() -> spi::Result<()> {
         Spi::run(
@@ -998,7 +997,7 @@
     //     assert_eq!(p.y, 99.0);
     //     Ok(())
     // }
-=======
+
     #[cfg(feature = "trusted")]
     #[pg_test]
     #[search_path(@extschema@)]
@@ -1018,7 +1017,6 @@
         assert_eq!("operation not supported on this platform", &string);
         Ok(())
     }
->>>>>>> 3c9e6823
 }
 
 #[cfg(any(test, feature = "pg_test"))]
