--- conflicted
+++ resolved
@@ -110,12 +110,9 @@
 
         if output.status.success() {
             let so_bytes = {
-<<<<<<< HEAD
-=======
                 let crate_name =
                     crate::plrust::crate_name(self.db_oid, self.fn_oid, self.generation_number);
                 use std::env::consts::DLL_SUFFIX;
->>>>>>> 24497af8
                 let so_filename = &format!("lib{crate_name}{DLL_SUFFIX}");
                 let so_path = cargo_target_dir
                     .join(&target_triple)
