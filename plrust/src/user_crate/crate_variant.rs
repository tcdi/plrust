/*
Copyright 2021-2023 Technology Concepts & Design, Inc. <support@tcdi.com>

All rights reserved.

Use of this source code is governed by the PostgreSQL license that can be found in the LICENSE.md file.
*/

<<<<<<< HEAD
use crate::pgproc::ProArgMode;
use crate::{user_crate::oid_to_syn_type, PlRustError};
use eyre::WrapErr;
use pgx::{pg_sys, PgOid};
use proc_macro2::{Ident, Span};
=======
use crate::user_crate::capabilities::FunctionCapabilitySet;
use crate::{user_crate::oid_to_syn_type, PlRustError};
use eyre::WrapErr;
use pgrx::PgOid;
>>>>>>> c8a19efa
use quote::quote;

/// What kind of PL/Rust function must be built

/// Includes arguments and return type, if applicable
/// Used to create the source code that is built
#[must_use]
#[derive(Clone)]
pub(crate) enum CrateVariant {
    Function {
        arguments: Vec<syn::FnArg>,
        return_type: syn::Type,
        #[allow(dead_code)] // For debugging
        return_oid: PgOid,
        #[allow(dead_code)] // For debugging
        return_set: bool,
        #[allow(dead_code)] // For debugging
        is_strict: bool,
    },
    Trigger,
}

impl CrateVariant {
    #[tracing::instrument(level = "debug", skip_all)]
    pub(crate) fn function(
<<<<<<< HEAD
        argnames: Vec<Option<String>>,
        argtypes: Vec<pg_sys::Oid>,
        argmodes: Vec<ProArgMode>,
=======
        argument_oids_and_names: Vec<(PgOid, syn::Ident)>,
>>>>>>> c8a19efa
        return_oid: PgOid,
        return_set: bool,
        is_strict: bool,
        capabilities: FunctionCapabilitySet,
    ) -> eyre::Result<Self> {
        // we must have the same number of argument names, argument types, and modes  It's seemingly
        // impossible that we never would, but lets make sure as it's an invariant from this
        // point forward
        assert_eq!(
            argnames.len(),
            argtypes.len(),
            "mismatched argument names and types"
        );
        assert_eq!(
            argnames.len(),
            argmodes.len(),
            "mismatched argument names and modes"
        );

        let return_table = return_set && argmodes.contains(&ProArgMode::Table);

        // provide default names for any args that don't have one
        let mut argnames = argnames
            .into_iter()
            .enumerate()
            .map(|(idx, name)| name.unwrap_or_else(|| format!("arg{}", idx)))
            .collect::<Vec<_>>();

        // convert the raw type oids into `PgOid`
        let mut argtypes = argtypes
            .into_iter()
            .map(|oid| PgOid::from(oid))
            .collect::<Vec<_>>();

        let mut tabletypes = Vec::new();
        if return_table {
            // Postgres treats the columns in a RETURNS TABLE(...) statement as arguments of type 't' (table)
            // and we need to separate them from the rest of the arguments
            let mut filtered_argnames = Vec::new();
            let mut filtered_argtypes = Vec::new();

            for ((argmode, argtype), argname) in argmodes
                .into_iter()
                .zip(argtypes.into_iter())
                .zip(argnames.into_iter())
            {
                if argmode == ProArgMode::Table {
                    // remember this 't'able argument type
                    tabletypes.push(argtype);
                } else {
                    filtered_argnames.push(argname);
                    filtered_argtypes.push(argtype);
                }
            }

            // swap in the filtered lists of names and types
            argnames = filtered_argnames;
            argtypes = filtered_argtypes;
        };

        let mut arguments = Vec::new();
<<<<<<< HEAD
        for (type_oid, arg_name) in argtypes.into_iter().zip(argnames.into_iter()) {
            let rust_type: syn::Type = {
                let bare = oid_to_syn_type(&type_oid, false)?;
=======
        for (argument_oid, arg_name) in argument_oids_and_names.into_iter() {
            let rust_type: syn::Type = {
                let bare = oid_to_syn_type(&argument_oid, false, &capabilities)?;
>>>>>>> c8a19efa
                match is_strict {
                    true => bare,
                    false => syn::parse2(quote! {
                        Option<#bare>
                    })
                    .wrap_err("Wrapping argument type")?,
                }
            };

<<<<<<< HEAD
            let arg_name = Ident::new(&arg_name, Span::call_site());
=======
>>>>>>> c8a19efa
            let rust_pat_type: syn::FnArg = syn::parse2(quote! {
                #arg_name: #rust_type
            })
            .map_err(PlRustError::Parse)
            .wrap_err("Making argument pattern type")?;
            arguments.push(rust_pat_type);
        }

        let return_type: syn::Type = {
            let bare = oid_to_syn_type(&return_oid, true, &capabilities)?;
            match return_set {
<<<<<<< HEAD
                true => match return_table {
                    true => {
                        // it's a `RETURNS TABLE(...)`
                        let syntypes = tabletypes
                            .into_iter()
                            .map(|t| oid_to_syn_type(&t, true))
                            .collect::<Result<Vec<_>, _>>()?;
                        syn::parse2(quote! {
                            ::std::result::Result::<Option<::pgx::iter::TableIterator<'a, ( #(Option<#syntypes>),*, ) >>, Box<dyn ::std::error::Error>>
                        }).wrap_err("Wrapping TableIterator return type")?
                    }

                    false => {
                        // it's a `RETURNS SETOF xxx`
                        syn::parse2(quote! { ::std::result::Result<Option<::pgx::iter::SetOfIterator<'a, Option<#bare>>>, Box<dyn ::std::error::Error>> })
                            .wrap_err("Wrapping SetOfIterator return type")?
                    }
                },

                false => {
                    // it's a plain `RETURNS xxx`
                    syn::parse2(quote! { ::std::result::Result<Option<#bare>, Box<dyn ::std::error::Error>> }).wrap_err("Wrapping return type")?
                }
=======
                true => syn::parse2(quote! { ::std::result::Result<Option<::pgrx::iter::SetOfIterator<'a, Option<#bare>>>, Box<dyn std::error::Error + Send + Sync + 'static>> })
                    .wrap_err("Wrapping return type")?,
                false => syn::parse2(
                    quote! { ::std::result::Result<Option<#bare>, Box<dyn std::error::Error + Send + Sync + 'static>> },
                )
                .wrap_err("Wrapping return type")?,
>>>>>>> c8a19efa
            }
        };

        Ok(Self::Function {
            arguments,
            return_oid,
            return_type,
            return_set,
            is_strict,
        })
    }

    #[tracing::instrument(level = "debug", skip_all)]
    pub(crate) fn trigger() -> Self {
        Self::Trigger
    }
}<|MERGE_RESOLUTION|>--- conflicted
+++ resolved
@@ -6,18 +6,12 @@
 Use of this source code is governed by the PostgreSQL license that can be found in the LICENSE.md file.
 */
 
-<<<<<<< HEAD
 use crate::pgproc::ProArgMode;
-use crate::{user_crate::oid_to_syn_type, PlRustError};
-use eyre::WrapErr;
-use pgx::{pg_sys, PgOid};
-use proc_macro2::{Ident, Span};
-=======
 use crate::user_crate::capabilities::FunctionCapabilitySet;
 use crate::{user_crate::oid_to_syn_type, PlRustError};
 use eyre::WrapErr;
-use pgrx::PgOid;
->>>>>>> c8a19efa
+use pgrx::{pg_sys, PgOid};
+use proc_macro2::{Ident, Span};
 use quote::quote;
 
 /// What kind of PL/Rust function must be built
@@ -43,13 +37,10 @@
 impl CrateVariant {
     #[tracing::instrument(level = "debug", skip_all)]
     pub(crate) fn function(
-<<<<<<< HEAD
-        argnames: Vec<Option<String>>,
+        argnames: Vec<Ident>,
         argtypes: Vec<pg_sys::Oid>,
         argmodes: Vec<ProArgMode>,
-=======
         argument_oids_and_names: Vec<(PgOid, syn::Ident)>,
->>>>>>> c8a19efa
         return_oid: PgOid,
         return_set: bool,
         is_strict: bool,
@@ -111,15 +102,9 @@
         };
 
         let mut arguments = Vec::new();
-<<<<<<< HEAD
-        for (type_oid, arg_name) in argtypes.into_iter().zip(argnames.into_iter()) {
-            let rust_type: syn::Type = {
-                let bare = oid_to_syn_type(&type_oid, false)?;
-=======
         for (argument_oid, arg_name) in argument_oids_and_names.into_iter() {
             let rust_type: syn::Type = {
                 let bare = oid_to_syn_type(&argument_oid, false, &capabilities)?;
->>>>>>> c8a19efa
                 match is_strict {
                     true => bare,
                     false => syn::parse2(quote! {
@@ -129,10 +114,6 @@
                 }
             };
 
-<<<<<<< HEAD
-            let arg_name = Ident::new(&arg_name, Span::call_site());
-=======
->>>>>>> c8a19efa
             let rust_pat_type: syn::FnArg = syn::parse2(quote! {
                 #arg_name: #rust_type
             })
@@ -144,38 +125,29 @@
         let return_type: syn::Type = {
             let bare = oid_to_syn_type(&return_oid, true, &capabilities)?;
             match return_set {
-<<<<<<< HEAD
                 true => match return_table {
                     true => {
                         // it's a `RETURNS TABLE(...)`
                         let syntypes = tabletypes
                             .into_iter()
-                            .map(|t| oid_to_syn_type(&t, true))
+                            .map(|t| oid_to_syn_type(&t, true, &capabilities))
                             .collect::<Result<Vec<_>, _>>()?;
                         syn::parse2(quote! {
-                            ::std::result::Result::<Option<::pgx::iter::TableIterator<'a, ( #(Option<#syntypes>),*, ) >>, Box<dyn ::std::error::Error>>
+                            ::std::result::Result::<Option<::pgx::iter::TableIterator<'a, ( #(Option<#syntypes>),*, ) >>, Box<dyn std::error::Error + Send + Sync + 'static>>
                         }).wrap_err("Wrapping TableIterator return type")?
                     }
 
                     false => {
                         // it's a `RETURNS SETOF xxx`
-                        syn::parse2(quote! { ::std::result::Result<Option<::pgx::iter::SetOfIterator<'a, Option<#bare>>>, Box<dyn ::std::error::Error>> })
+                        syn::parse2(quote! { ::std::result::Result<Option<::pgx::iter::SetOfIterator<'a, Option<#bare>>>, Box<dyn std::error::Error + Send + Sync + 'static>> })
                             .wrap_err("Wrapping SetOfIterator return type")?
                     }
                 },
 
                 false => {
                     // it's a plain `RETURNS xxx`
-                    syn::parse2(quote! { ::std::result::Result<Option<#bare>, Box<dyn ::std::error::Error>> }).wrap_err("Wrapping return type")?
+                    syn::parse2(quote! { ::std::result::Result<Option<#bare>, Box<dyn std::error::Error + Send + Sync + 'static>> }).wrap_err("Wrapping return type")?
                 }
-=======
-                true => syn::parse2(quote! { ::std::result::Result<Option<::pgrx::iter::SetOfIterator<'a, Option<#bare>>>, Box<dyn std::error::Error + Send + Sync + 'static>> })
-                    .wrap_err("Wrapping return type")?,
-                false => syn::parse2(
-                    quote! { ::std::result::Result<Option<#bare>, Box<dyn std::error::Error + Send + Sync + 'static>> },
-                )
-                .wrap_err("Wrapping return type")?,
->>>>>>> c8a19efa
             }
         };
 
