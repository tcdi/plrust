--- conflicted
+++ resolved
@@ -55,30 +55,15 @@
         (self.target, self.shared_object, self.lints)
     }
 
-<<<<<<< HEAD
     #[tracing::instrument(level = "debug", skip_all, fields(db_oid = % self.db_oid, fn_oid = % self.fn_oid))]
     pub(crate) unsafe fn validate(self) -> eyre::Result<FnValidate> {
         FnValidate::new(
-            self.pg_proc_xmin,
+            self.generation_number,
             self.db_oid,
             self.fn_oid,
+            self.symbol,
             self.shared_object,
             self.lints,
         )
-=======
-    #[tracing::instrument(level = "debug", skip_all, fields(db_oid = %self.db_oid, fn_oid = %self.fn_oid))]
-    pub(crate) unsafe fn load(self) -> eyre::Result<FnReady> {
-        unsafe {
-            // SAFETY:  Caller is responsible for ensuring self.shared_object points to the proper
-            // shared library to be loaded
-            FnReady::load(
-                self.generation_number,
-                self.db_oid,
-                self.fn_oid,
-                self.symbol,
-                self.shared_object,
-            )
-        }
->>>>>>> 24497af8
     }
 }