[package]
name = "plrust"
<<<<<<< HEAD
version = "1.2.4"
=======
version = "1.2.4-beta.pg16b3"
>>>>>>> 657e181c
authors = ["TCDI <opensource@tcdi.com>"]
edition = "2021"
license = "PostgreSQL Open Source License"
description = "A Trusted Rust procedural language for PostgreSQL"
homepage = "https://github.com/tcdi/plrust/"
repository = "https://github.com/tcdi/plrust/"
build = "build.rs"

[lib]
crate-type = ["cdylib"]

[features]
default = ["pg14"]
pg13 = ["pgrx/pg13", "pgrx-tests/pg13"]
pg14 = ["pgrx/pg14", "pgrx-tests/pg14"]
pg15 = ["pgrx/pg15", "pgrx-tests/pg15"]
pg16 = ["pgrx/pg16", "pgrx-tests/pg16"]
# is plrust to be compiled as a "trusted" language handler, meaning it requires postgrestd at runtime
trusted = []
pg_test = []
# Be accomodating to sandboxed builds with no network.
sandboxed = []
# Forcibly enable a feature used by x86_64 MacOS machines because they're bad at `dlclose()`
force_enable_x86_64_darwin_generations = []
# verify = [] # Revisit this later for other verification features

[dependencies]
cfg-if = "1" # platform conditional helper
once_cell = "1.18.0" # polyfills a nightly feature
semver = "1.0.18"
home = "0.5.5" # where can we find cargo?

# working with our entry in pg_catalog.pg_proc
<<<<<<< HEAD
base64 = "0.21.3"
flate2 = "1.0.27"
serde = "1.0.188"
serde_json = "1.0.105"

# pgrx core details
pgrx = { version = "=0.10.0" }
=======
base64 = "0.21.2"
flate2 = "1.0.26"
serde = "1.0.183"
serde_json = "1.0.104"

# pgrx core details
pgrx = { version = "0.10.0-beta.3" }
>>>>>>> 657e181c

# language handler support
libloading = "0.8.0"
toml = "0.7.6"
<<<<<<< HEAD
tempfile = "3.8.0"
=======
tempdir = "0.3.7" # for building crates
tempfile = "3.7.1"
>>>>>>> 657e181c

# error handling, tracing, formatting
thiserror = "1.0"
eyre = "0.6"
color-eyre = "0.6"
tracing = { version = "0.1", features = [ "valuable" ] }
tracing-subscriber = { version = "0.3", features = [ "env-filter" ] }
tracing-error = "0.2"
prettyplease = "0.2"

# procedural macro handling
syn = "2"
quote = "1"
proc-macro2 = "1"
omnipath = "0.1.6"

[target.'cfg(target_os="linux")'.dependencies]
memfd = "0.6.3" # for anonymously writing/loading user function .so


[dev-dependencies]
<<<<<<< HEAD
pgrx-tests = { version = "=0.10.0" }
=======
pgrx-tests = { version = "0.10.0-beta.3" }
tempdir = "0.3.7"
>>>>>>> 657e181c
once_cell = "1.18.0"
toml = "0.7.6"<|MERGE_RESOLUTION|>--- conflicted
+++ resolved
@@ -1,10 +1,6 @@
 [package]
 name = "plrust"
-<<<<<<< HEAD
-version = "1.2.4"
-=======
-version = "1.2.4-beta.pg16b3"
->>>>>>> 657e181c
+version = "1.2.5"
 authors = ["TCDI <opensource@tcdi.com>"]
 edition = "2021"
 license = "PostgreSQL Open Source License"
@@ -38,33 +34,18 @@
 home = "0.5.5" # where can we find cargo?
 
 # working with our entry in pg_catalog.pg_proc
-<<<<<<< HEAD
-base64 = "0.21.3"
-flate2 = "1.0.27"
-serde = "1.0.188"
-serde_json = "1.0.105"
-
-# pgrx core details
-pgrx = { version = "=0.10.0" }
-=======
 base64 = "0.21.2"
 flate2 = "1.0.26"
 serde = "1.0.183"
 serde_json = "1.0.104"
 
 # pgrx core details
-pgrx = { version = "0.10.0-beta.3" }
->>>>>>> 657e181c
+pgrx = { version = "0.10.0" }
 
 # language handler support
 libloading = "0.8.0"
 toml = "0.7.6"
-<<<<<<< HEAD
 tempfile = "3.8.0"
-=======
-tempdir = "0.3.7" # for building crates
-tempfile = "3.7.1"
->>>>>>> 657e181c
 
 # error handling, tracing, formatting
 thiserror = "1.0"
@@ -86,11 +67,6 @@
 
 
 [dev-dependencies]
-<<<<<<< HEAD
 pgrx-tests = { version = "=0.10.0" }
-=======
-pgrx-tests = { version = "0.10.0-beta.3" }
-tempdir = "0.3.7"
->>>>>>> 657e181c
 once_cell = "1.18.0"
 toml = "0.7.6"