--- conflicted
+++ resolved
@@ -44,12 +44,8 @@
 
 # language handler support
 libloading = "0.8.0"
-<<<<<<< HEAD
 toml = "0.7.6"
 tempdir = "0.3.7" # for building crates
-=======
-toml = "0.7.4"
->>>>>>> c0b5970a
 tempfile = "3.6.0"
 
 # error handling, tracing, formatting
@@ -72,11 +68,7 @@
 
 
 [dev-dependencies]
-<<<<<<< HEAD
-pgrx-tests = { version = "0.10.0-beta.0" }
+pgrx-tests = { version = "0.10.0-beta.3" }
 tempdir = "0.3.7"
-=======
-pgrx-tests = { version = "=0.9.7" }
->>>>>>> c0b5970a
 once_cell = "1.18.0"
 toml = "0.7.6"